<<<<<<< HEAD
=======
# Description: MySQL netdata python.d plugin
# Author: Pawel Krupa (paulfantom)

>>>>>>> c3459e5e
NAME = "mysql.chart.py"
import sys

# import 3rd party library to handle MySQL communication
try:
    import MySQLdb
    # https://github.com/PyMySQL/mysqlclient-python
    sys.stderr.write(NAME + ": using MySQLdb\n")
except ImportError:
    try:
        import pymysql as MySQLdb
        # https://github.com/PyMySQL/PyMySQL
        sys.stderr.write(NAME + ": using pymysql\n")
    except ImportError:
        sys.stderr.write(NAME + ": You need to install MySQLdb or PyMySQL module to use mysql.chart.py plugin\n")
        raise ImportError

from base import BaseService

# default configuration (overriden by python.d.plugin)
# FIXME change password
config = {
    'local': {
        'user'     : 'root',
        'password' : 'a',
        'socket'   : '/var/run/mysqld/mysqld.sock',
        'update_every' : 3,
        'retries'  : 4,
        'priority' : 100
    }
}

# default module values (can be overridden per job in `config`)
update_every = 3
priority = 90000
retries = 7

# query executed on MySQL server
QUERY = "SHOW GLOBAL STATUS"

# charts order (can be overriden if you want less charts, or different order)
ORDER = ['net', 
         'queries', 
         'handlers', 
         'table_locks', 
         'join_issues', 
         'sort_issues', 
         'tmp', 
         'connections', 
         'binlog_cache', 
         'threads', 
         'thread_cache_misses', 
         'innodb_io', 
         'innodb_io_ops',
         'innodb_io_pending_ops',
         'innodb_log',
         'innodb_os_log',
         'innodb_os_log_io',
         'innodb_cur_row_lock',
         'innodb_rows',
         'innodb_buffer_pool_pages',
         'innodb_buffer_pool_bytes',
         'innodb_buffer_pool_read_ahead',
         'innodb_buffer_pool_reqs',
         'innodb_buffer_pool_ops',
         'qcache_ops',
         'qcache',
         'qcache_freemem',
         'qcache_memblocks',
         'key_blocks',
         'key_requests',
         'key_disk_ops',
         'files',
         'files_rate',
         'binlog_stmt_cache',
         'connection_errors']

# charts definitions in format:
# CHARTS = {
#    'chart_name_in_netdata': (
#        "parameters defining chart (passed to CHART statement)",
#        [ # dimensions (lines) definitions
#            ("dimension_name", "dimension parameters (passed to DIMENSION statement)", "additional parameter (optional)")
#        ])
#    }

CHARTS = {
    'net' : (
        "'' 'mysql Bandwidth' 'kilobits/s' bandwidth mysql.net area",
        [
            ("Bytes_received", "in incremental 8 1024"),
            ("Bytes_sent",     "out incremental -8 1024")
        ]),
    'queries' : (
        "'' 'mysql Queries' 'queries/s' queries mysql.queries line",
        [
            ("Queries",      "queries incremental 1 1"),
            ("Questions",    "questions incremental 1 1"),
            ("Slow_queries", "slow_queries incremental -1 1")
        ]),
    'handlers' : (
        "'' 'mysql Handlers' 'handlers/s' handlers mysql.handlers line",
        [
            ("Handler_commit", "commit incremental 1 1"),
            ("Handler_delete", "delete incremental 1 1"),
            ("Handler_prepare", "prepare incremental 1 1"),
            ("Handler_read_first", "read_first incremental 1 1"),
            ("Handler_read_key", "read_key incremental 1 1"),
            ("Handler_read_next", "read_next incremental 1 1"),
            ("Handler_read_prev", "read_prev incremental 1 1"),
            ("Handler_read_rnd", "read_rnd incremental 1 1"),
            ("Handler_read_rnd_next", "read_rnd_next incremental 1 1"),
            ("Handler_rollback", "rollback incremental 1 1"),
            ("Handler_savepoint", "savepoint incremental 1 1"),
            ("Handler_savepoint_rollback", "savepoint_rollback incremental 1 1"),
            ("Handler_update", "update incremental 1 1"),
            ("Handler_write", "write incremental 1 1")
        ]),
    'table_locks' : (
        "'' 'mysql Tables Locks' 'locks/s' locks mysql.table_locks line",
        [
            ("Table_locks_immediate", "immediate incremental 1 1"),
            ("Table_locks_waited", "waited incremental -1 1")
        ]),
    'join_issues' : (
        "'' 'mysql Select Join Issues' 'joins/s' issues mysql.join_issues line",
        [
            ("Select_full_join", "full_join incremental 1 1"),
            ("Select_full_range_join", "full_range_join incremental 1 1"),
            ("Select_range", "range incremental 1 1"),
            ("Select_range_check", "range_check incremental 1 1"),
            ("Select_scan", "scan incremental 1 1"),
        ]),
    'sort_issues' : (
        "'' 'mysql Sort Issues' 'issues/s' issues mysql.sort.issues line",
        [
            ("Sort_merge_passes", "merge_passes incremental 1 1"),
            ("Sort_range", "range incremental 1 1"),
            ("Sort_scan", "scan incremental 1 1"),
        ]),
    'tmp' : (
        "'' 'mysql Tmp Operations' 'counter' temporaries mysql.tmp line",
        [
            ("Created_tmp_disk_tables", "disk_tables incremental 1 1"),
            ("Created_tmp_files", "files incremental 1 1"),
            ("Created_tmp_tables", "tables incremental 1 1"),
        ]),
    'connections' : (
        "'' 'mysql Connections' 'connections/s' connections mysql.connections line",
        [
            ("Connections", "all incremental 1 1"),
            ("Aborted_connects", "aborted incremental 1 1"),
        ]),
    'binlog_cache' : (
        "'' 'mysql Binlog Cache' 'transactions/s' binlog mysql.binlog_cache line",
        [
            ("Binlog_cache_disk_use", "disk incremental 1 1"),
            ("Binlog_cache_use", "all incremental 1 1"),
        ]),
    'threads' : (
        "'' 'mysql Threads' 'threads' threads mysql.threads line",
        [
            ("Threads_connected", "connected absolute 1 1"),
            ("Threads_created", "created incremental 1 1"),
            ("Threads_cached", "cached absolute -1 1"),
            ("Threads_running", "running absolute 1 1"),
        ]),
    'thread_cache_misses' : (
        "'' 'mysql Threads Cache Misses' 'misses' threads mysql.thread_cache_misses area",
        [
            ("Thread_cache_misses", "misses misses absolute 1 100"),
        ]),
    'innodb_io' : (
        "'' 'mysql InnoDB I/O Bandwidth' 'kilobytes/s' innodb mysql.innodb_io area",
        [
            ("Innodb_data_read", "read incremental 1 1024"),
            ("Innodb_data_written", "write incremental -1 1024"),
        ]),
    'innodb_io_ops' : (
        "'' 'mysql InnoDB I/O Operations' 'operations/s' innodb mysql.innodb_io_ops line",
        [
            ("Innodb_data_reads", "reads incremental 1 1"),
            ("Innodb_data_writes", "writes incremental -1 1"),
            ("Innodb_data_fsyncs", "fsyncs incremental 1 1"),
        ]),
    'innodb_io_pending_ops' : (
        "'' 'mysql InnoDB Pending I/O Operations' 'operations' innodb mysql.innodb_io_pending_ops line",
        [
            ("Innodb_data_pending_reads", "reads absolute 1 1"),
            ("Innodb_data_pending_writes", "writes absolute -1 1"),
            ("Innodb_data_pending_fsyncs", "fsyncs absolute 1 1"),
        ]),
    'innodb_log' : (
        "'' 'mysql InnoDB Log Operations' 'operations/s' innodb mysql.innodb_log line",
        [
            ("Innodb_log_waits", "waits incremental 1 1"),
            ("Innodb_log_write_requests", "write_requests incremental -1 1"),
            ("Innodb_log_writes", "incremental -1 1"),
        ]),
    'innodb_os_log' : (
        "'' 'mysql InnoDB OS Log Operations' 'operations' innodb mysql.innodb_os_log line",
        [
            ("Innodb_os_log_fsyncs", "fsyncs incremental 1 1"),
            ("Innodb_os_log_pending_fsyncs", "pending_fsyncs absolute 1 1"),
            ("Innodb_os_log_pending_writes", "pending_writes absolute -1 1"),
        ]),
    'innodb_os_log_io' : (
        "'' 'mysql InnoDB OS Log Bandwidth' 'kilobytes/s' innodb mysql.innodb_os_log_io area",
        [
            ("Innodb_os_log_written", "write incremental -1 1024"),
        ]),
    'innodb_cur_row_lock' : (
        "'' 'mysql InnoDB Current Row Locks' 'operations' innodb mysql.innodb_cur_row_lock area",
        [
            ("Innodb_row_lock_current_waits", "current_waits absolute 1 1"),
        ]),
    'innodb_rows' : (
        "'' 'mysql InnoDB Row Operations' 'operations/s' innodb mysql.innodb_rows area",
        [
            ("Innodb_rows_inserted", "read incremental 1 1"),
            ("Innodb_rows_read", "deleted incremental -1 1"),
            ("Innodb_rows_updated", "inserted incremental 1 1"),
            ("Innodb_rows_deleted", "updated incremental -1 1"),
        ]),
    'innodb_buffer_pool_pages' : (
        "'' 'mysql InnoDB Buffer Pool Pages' 'pages' innodb mysql.innodb_buffer_pool_pages line",
        [
            ("Innodb_buffer_pool_pages_data", "data absolute 1 1"),
            ("Innodb_buffer_pool_pages_dirty", "dirty absolute -1 1"),
            ("Innodb_buffer_pool_pages_free", "free absolute 1 1"),
            ("Innodb_buffer_pool_pages_flushed", "flushed incremental -1 1"),
            ("Innodb_buffer_pool_pages_misc", "misc absolute -1 1"),
            ("Innodb_buffer_pool_pages_total", "total absolute 1 1"),
        ]),
    'innodb_buffer_pool_bytes' : (
        "'' 'mysql InnoDB Buffer Pool Bytes' 'MB' innodb mysql.innodb_buffer_pool_bytes area",
        [
            ("Innodb_buffer_pool_bytes_data", "data absolute 1"),
            ("Innodb_buffer_pool_bytes_dirty", "dirty absolute -1"),
        ]),
    'innodb_buffer_pool_read_ahead' : (
        "'' 'mysql InnoDB Buffer Pool Read Ahead' 'operations/s' innodb mysql.innodb_buffer_pool_read_ahead area",
        [
            ("Innodb_buffer_pool_read_ahead", "all incremental 1 1"),
            ("Innodb_buffer_pool_read_ahead_evicted", "evicted incremental -1 1"),
            ("Innodb_buffer_pool_read_ahead_rnd", "random incremental 1 1"),
        ]),
    'innodb_buffer_pool_reqs' : (
        "'' 'mysql InnoDB Buffer Pool Requests' 'requests/s' innodb mysql.innodb_buffer_pool_reqs area",
        [
            ("Innodb_buffer_pool_read_requests", "reads incremental 1 1"),
            ("Innodb_buffer_pool_write_requests", "writes incremental -1 1"),
        ]),
    'innodb_buffer_pool_ops' : (
        "'' 'mysql InnoDB Buffer Pool Operations' 'operations/s' innodb mysql.innodb_buffer_pool_ops area",
        [
            ("Innodb_buffer_pool_reads", "'disk reads' incremental 1 1"),
            ("Innodb_buffer_pool_wait_free", "'wait free' incremental -1 1"),
        ]),
    'qcache_ops' : (
        "'' 'mysql QCache Operations' 'queries/s' qcache mysql.qcache_ops line",
        [
            ("Qcache_hits", "hits incremental 1 1"),
            ("Qcache_lowmem_prunes", "'lowmem prunes' incremental -1 1"),
            ("Qcache_inserts", "inserts incremental 1 1"),
            ("Qcache_not_cached", "'not cached' incremental -1 1"),
        ]),
    'qcache' : (
        "'' 'mysql QCache Queries in Cache' 'queries' qcache mysql.qcache line",
        [
            ("Qcache_queries_in_cache", "queries absolute 1 1"),
        ]),
    'qcache_freemem' : (
        "'' 'mysql QCache Free Memory' 'MB' qcache mysql.qcache_freemem area",
        [
            ("Qcache_free_memory", "free absolute 1"),
        ]),
    'qcache_memblocks' : (
        "'' 'mysql QCache Memory Blocks' 'blocks' qcache mysql.qcache_memblocks line",
        [
            ("Qcache_free_blocks", "free absolute 1"),
            ("Qcache_total_blocks", "total absolute 1 1"),
        ]),
    'key_blocks' : (
        "'' 'mysql MyISAM Key Cache Blocks' 'blocks' myisam mysql.key_blocks line",
        [
            ("Key_blocks_unused", "unused absolute 1 1"),
            ("Key_blocks_used", "used absolute -1 1"),
            ("Key_blocks_not_flushed", "'not flushed' absolute 1 1"),
        ]),
    'key_requests' : (
        "'' 'mysql MyISAM Key Cache Requests' 'requests/s' myisam mysql.key_requests area",
        [
            ("Key_read_requests", "reads incremental 1 1"),
            ("Key_write_requests", "writes incremental -1 1"),
        ]),
    'key_disk_ops' : (
        "'' 'mysql MyISAM Key Cache Disk Operations' 'operations/s' myisam mysql.key_disk_ops area",
        [
            ("Key_reads", "reads incremental 1 1"),
            ("Key_writes", "writes incremental -1 1"),
        ]),
    'files' : (
        "'' 'mysql Open Files' 'files' files mysql.files line",
        [
            ("Open_files", "files absolute 1 1"),
        ]),
    'files_rate' : (
        "'' 'mysql Opened Files Rate' 'files/s' files mysql.files_rate line",
        [
            ("Opened_files", "files incremental 1 1"),
        ]),
    'binlog_stmt_cache' : (
        "'' 'mysql Binlog Statement Cache' 'statements/s' binlog mysql.binlog_stmt_cache line",
        [
            ("Binlog_stmt_cache_disk_use", "disk incremental 1 1"),
            ("Binlog_stmt_cache_use", "all incremental 1 1"),
        ]),
    'connection_errors' : (
        "'' 'mysql Connection Errors' 'connections/s' connections mysql.connection_errors line",
        [
            ("Connection_errors_accept", "accept incremental 1 1"),
            ("Connection_errors_internal", "internal incremental 1 1"),
            ("Connection_errors_max_connections", "max incremental 1 1"),
            ("Connection_errors_peer_address", "peer_addr incremental 1 1"),
            ("Connection_errors_select", "select incremental 1 1"),
            ("Connection_errors_tcpwrap", "tcpwrap incremental 1 1")
        ])
}


class Service(BaseService):
    def __init__(self,configuration=None,name=None):
        super().__init__(configuration=configuration)
        self.name = name
        self.configuration = self._parse_config(configuration)
        self.connection = None
        self.defs = {}

    def _parse_config(self,configuration):
        # parse configuration to collect data from mysql server
        if self.name is None:
            self.name = 'local'
        if 'user' not in configuration:
            configuration['user'] = 'root'
        if 'password' not in configuration:
            configuration['password'] = ''
        if 'my.cnf' in configuration:
            configuration['socket'] = ''
            configuration['host'] = ''
            configuration['port'] = 0
        elif 'socket' in configuration:
            configuration['my.cnf'] = ''
            configuration['host'] = ''
            configuration['port'] = 0
        elif 'host' in configuration:
            configuration['my.cnf'] = ''
            configuration['socket'] = ''
            if 'port' in configuration:
                configuration['port'] = int(configuration['port'])
            else:
                configuration['port'] = 3306

        return configuration

    def _connect(self):
        try:
            self.connection = MySQLdb.connect(user=self.configuration['user'],
                                              passwd=self.configuration['password'],
                                              read_default_file=self.configuration['my.cnf'],
                                              unix_socket=self.configuration['socket'],
                                              host=self.configuration['host'],
                                              port=self.configuration['port'],
                                              connect_timeout=self.configuration['update_every'])
        except Exception as e:
            self.error(NAME + " has problem connecting to server:", e)
            raise RuntimeError #stop creating module, need to catch it in supervisor
    
    def _get_data(self):
        if self.connection is None:
            self._connect()
        try:
            with self.connection.cursor() as cursor:
                cursor.execute(QUERY)
                raw_data = cursor.fetchall()
        except Exception as e:
            self.error(NAME + ": cannot execute query.", e)
            self.connection.close()
            self.connection = None
            return None
        
        return dict(raw_data)

    def check(self):
        try:
            self.connection = self._connect()
            return True
        except RuntimeError:
            self.connection = None
            return False

    def create(self):
        for name in ORDER:
            self.defs[name] = []
            for line in CHARTS[name][1]:
                self.defs[name].append(line[0])
   
        idx = 0
        data = self._get_data()
        for name in ORDER:
            header = "CHART mysql_" + \
                     str(self.name) + "." + \
                     name + " " + \
                     CHARTS[name][0] + " " + \
                     str(self.priority + idx) + " " + \
                     str(self.update_every)
            content = ""
            # check if server has this datapoint
            for line in CHARTS[name][1]:
                if line[0] in data:
                     content += "DIMENSION " + line[0] + " " + line[1] + "\n"
            if len(content) > 0:
                print(header)
                print(content)
                idx += 1
    
        if idx == 0:
            return False
        return True

    def update(self,interval):
        data = self._get_data()
        if data is None:
            return False
        try:
            data['Thread cache misses'] = int( int(data['Threads_created']) * 10000 / int(data['Connections']))
        except Exception:
            pass
        for chart, dimensions in self.defs.items():
            header = "BEGIN mysql_" + str(self.name) + "." + chart + " " + str(interval) + '\n'
            lines = ""
            for d in dimensions:
                try:
                    lines += "SET " + d + " = " + data[d] + '\n'
                except KeyError:
                    pass
            if len(lines) > 0:
                print(header + lines + "END")
        
        return True

#FIXME debug only:
if __name__ == "__main__":
    my = Service(config['local'],'loc')
    my.check()
    my.create()
    my.update(1)<|MERGE_RESOLUTION|>--- conflicted
+++ resolved
@@ -1,9 +1,6 @@
-<<<<<<< HEAD
-=======
 # Description: MySQL netdata python.d plugin
 # Author: Pawel Krupa (paulfantom)
 
->>>>>>> c3459e5e
 NAME = "mysql.chart.py"
 import sys
 
@@ -28,7 +25,7 @@
 config = {
     'local': {
         'user'     : 'root',
-        'password' : 'a',
+        'password' : '',
         'socket'   : '/var/run/mysqld/mysqld.sock',
         'update_every' : 3,
         'retries'  : 4,
@@ -453,11 +450,4 @@
             if len(lines) > 0:
                 print(header + lines + "END")
         
-        return True
-
-#FIXME debug only:
-if __name__ == "__main__":
-    my = Service(config['local'],'loc')
-    my.check()
-    my.create()
-    my.update(1)+        return True