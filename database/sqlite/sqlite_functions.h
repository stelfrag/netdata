// SPDX-License-Identifier: GPL-3.0-or-later

#ifndef NETDATA_SQLITE_FUNCTIONS_H
#define NETDATA_SQLITE_FUNCTIONS_H

#include "daemon/common.h"
#include "sqlite3.h"

// return a node list
struct node_instance_list {
    uuid_t  node_id;
    uuid_t  host_id;
    char *hostname;
    int live;
    int querable;
    int hops;
};


#define SQLITE_INSERT_DELAY (50)        // Insert delay in case of lock

#define SQL_STORE_HOST "insert or replace into host (host_id,hostname,registry_hostname,update_every,os,timezone,tags) values (?1,?2,?3,?4,?5,?6,?7);"

#define SQL_STORE_CHART "insert or replace into chart (chart_id, host_id, type, id, " \
    "name, family, context, title, unit, plugin, module, priority, update_every , chart_type , memory_mode , " \
    "history_entries) values (?1,?2,?3,?4,?5,?6,?7,?8,?9,?10,?11,?12,?13,?14,?15,?16);"

#define SQL_FIND_CHART_UUID                                                                                            \
    "select chart_id from chart where host_id = @host and type=@type and id=@id and (name is null or name=@name);"

#define SQL_STORE_ACTIVE_CHART                                                                                         \
    "insert or replace into chart_active (chart_id, date_created) values (@id, strftime('%s'));"

#define SQL_STORE_DIMENSION                                                                                           \
    "INSERT OR REPLACE into dimension (dim_id, chart_id, id, name, multiplier, divisor , algorithm) values (?0001,?0002,?0003,?0004,?0005,?0006,?0007);"

#define SQL_FIND_DIMENSION_UUID \
    "select dim_id from dimension where chart_id=@chart and id=@id and name=@name and length(dim_id)=16;"

#define SQL_STORE_ACTIVE_DIMENSION \
    "insert or replace into dimension_active (dim_id, date_created) values (@id, strftime('%s'));"
extern int sql_init_database(void);
extern void sql_close_database(void);

extern int sql_store_host(uuid_t *guid, const char *hostname, const char *registry_hostname, int update_every, const char *os, const char *timezone, const char *tags);
extern int sql_store_chart(
    uuid_t *chart_uuid, uuid_t *host_uuid, const char *type, const char *id, const char *name, const char *family,
    const char *context, const char *title, const char *units, const char *plugin, const char *module, long priority,
    int update_every, int chart_type, int memory_mode, long history_entries);
extern int sql_store_dimension(uuid_t *dim_uuid, uuid_t *chart_uuid, const char *id, const char *name, collected_number multiplier,
                               collected_number divisor, int algorithm);

extern int find_dimension_uuid(RRDSET *st, RRDDIM *rd, uuid_t *store_uuid);
extern void store_active_dimension(uuid_t *dimension_uuid);

extern uuid_t *find_chart_uuid(RRDHOST *host, const char *type, const char *id, const char *name);
extern uuid_t *create_chart_uuid(RRDSET *st, const char *id, const char *name);
extern int update_chart_metadata(uuid_t *chart_uuid, RRDSET *st, const char *id, const char *name);
extern void store_active_chart(uuid_t *dimension_uuid);

extern int find_uuid_type(uuid_t *uuid);

extern void sql_rrdset2json(RRDHOST *host, BUFFER *wb);

extern RRDHOST *sql_create_host_by_uuid(char *guid);
extern void db_execute(char *cmd);
extern int file_is_migrated(char *path);
extern void add_migrated_file(char *path, uint64_t file_size);
extern void db_unlock(void);
extern void db_lock(void);
extern void delete_dimension_uuid(uuid_t *dimension_uuid);
extern void sql_store_chart_label(uuid_t *chart_uuid, int source_type, char *label, char *value);
extern void sql_build_context_param_list(struct context_param **param_list, RRDHOST *host, char *context, char *chart);
extern void store_claim_id(uuid_t *host_id, uuid_t *claim_id);
extern int update_node_id(uuid_t *host_id, uuid_t *node_id);
extern int get_node_id(uuid_t *host_id, uuid_t *node_id);
extern int get_host_id(uuid_t *node_id, uuid_t *host_id);
extern void invalidate_node_instances(uuid_t *host_id, uuid_t *claim_id);
extern struct node_instance_list *get_node_list(void);
extern void sql_load_node_id(RRDHOST *host);
<<<<<<< HEAD
extern int alert_hash_and_store_config(uuid_t hash_id, const char *alarm, const char *template, const char *os, const char *host, const char *on, const char *families, const char *plugin, const char *module, const char *lookup,const char *calc, const char *every, const char *green,const char *red,const char *warn,const char *crit,const char *exec,const char *to,const char *units,const char *info,const char *classification, const char *component, const char *type, const char *delay,const char *options,const char *repeat,const char *host_labels);
extern void sql_select_alert(char *hash_str, BUFFER *wb);
=======
extern void sql_health_alarm_log_load(RRDHOST *host);
extern int sql_create_health_log_table(RRDHOST *host);
extern void sql_health_alarm_log_update(RRDHOST *host, ALARM_ENTRY *ae);
extern void sql_health_alarm_log_insert(RRDHOST *host, ALARM_ENTRY *ae);
extern void sql_health_alarm_log_save(RRDHOST *host, ALARM_ENTRY *ae);
extern void sql_health_alarm_log_select_all(BUFFER *wb, RRDHOST *host);
extern void sql_health_alarm_log_cleanup(RRDHOST *host);
>>>>>>> 58a85ea0
#endif //NETDATA_SQLITE_FUNCTIONS_H<|MERGE_RESOLUTION|>--- conflicted
+++ resolved
@@ -78,10 +78,8 @@
 extern void invalidate_node_instances(uuid_t *host_id, uuid_t *claim_id);
 extern struct node_instance_list *get_node_list(void);
 extern void sql_load_node_id(RRDHOST *host);
-<<<<<<< HEAD
 extern int alert_hash_and_store_config(uuid_t hash_id, const char *alarm, const char *template, const char *os, const char *host, const char *on, const char *families, const char *plugin, const char *module, const char *lookup,const char *calc, const char *every, const char *green,const char *red,const char *warn,const char *crit,const char *exec,const char *to,const char *units,const char *info,const char *classification, const char *component, const char *type, const char *delay,const char *options,const char *repeat,const char *host_labels);
 extern void sql_select_alert(char *hash_str, BUFFER *wb);
-=======
 extern void sql_health_alarm_log_load(RRDHOST *host);
 extern int sql_create_health_log_table(RRDHOST *host);
 extern void sql_health_alarm_log_update(RRDHOST *host, ALARM_ENTRY *ae);
@@ -89,5 +87,4 @@
 extern void sql_health_alarm_log_save(RRDHOST *host, ALARM_ENTRY *ae);
 extern void sql_health_alarm_log_select_all(BUFFER *wb, RRDHOST *host);
 extern void sql_health_alarm_log_cleanup(RRDHOST *host);
->>>>>>> 58a85ea0
 #endif //NETDATA_SQLITE_FUNCTIONS_H