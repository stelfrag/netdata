--- conflicted
+++ resolved
@@ -1651,11 +1651,662 @@
     return;
 };
 
-<<<<<<< HEAD
+#define MAX_HEALTH_SQL_SIZE 2048
+
+/* Health related SQL queries
+   Creates a health log table in sqlite, one per host guid
+*/
+#define SQL_CREATE_HEALTH_LOG_TABLE(guid) "CREATE TABLE IF NOT EXISTS health_log_%s(hostname text, unique_id int, alarm_id int, alarm_event_id int, config_hash_id blob, updated_by_id int, updates_id int, when_key int, duration int, non_clear_duration int, flags int, exec_run_timestamp int, delay_up_to_timestamp int, name text, chart text, family text, exec text, recipient text, source text, units text, info text, exec_code int, new_status real, old_status real, delay int, new_value double, old_value double, last_repeat int, class text, component text, type text);", guid
+int sql_create_health_log_table(RRDHOST *host) {
+    int rc;
+    char *err_msg = NULL, command[MAX_HEALTH_SQL_SIZE + 1];
+
+    char uuid_str[GUID_LEN + 1];
+    uuid_unparse_lower(host->host_uuid, uuid_str);
+    uuid_str[8] = '_';
+    uuid_str[13] = '_';
+    uuid_str[18] = '_';
+    uuid_str[23] = '_';
+
+    snprintfz(command, MAX_HEALTH_SQL_SIZE, SQL_CREATE_HEALTH_LOG_TABLE(uuid_str));
+
+    if (unlikely(!db_meta)) {
+        if (default_rrd_memory_mode == RRD_MEMORY_MODE_DBENGINE)
+            error_report("HEALTH [%s]: Database has not been initialized", host->hostname);
+        return 1;
+    }
+
+    rc = sqlite3_exec(db_meta, command, 0, 0, &err_msg);
+    if (rc != SQLITE_OK) {
+        error_report("HEALTH [%s]: SQLite error during creation of health log table, rc = %d (%s)", host->hostname, rc, err_msg);
+        sqlite3_free(err_msg);
+        return 1;
+    }
+
+    return 0;
+}
+
+/* Health related SQL queries
+   Updates an entry in the table
+*/
+#define SQL_UPDATE_HEALTH_LOG(guid) "UPDATE health_log_%s set updated_by_id = ?, flags = ?, exec_run_timestamp = ?, exec_code = ? where unique_id = ?;", guid
+void sql_health_alarm_log_update(RRDHOST *host, ALARM_ENTRY *ae) {
+    sqlite3_stmt *res = NULL;
+    int rc;
+    char command[MAX_HEALTH_SQL_SIZE + 1];
+
+    if (unlikely(!db_meta)) {
+        if (default_rrd_memory_mode == RRD_MEMORY_MODE_DBENGINE)
+            error_report("HEALTH [%s]: Database has not been initialized", host->hostname);
+        return;
+    }
+
+    char uuid_str[GUID_LEN + 1];
+    uuid_unparse_lower(host->host_uuid, uuid_str);
+    uuid_str[8] = '_';
+    uuid_str[13] = '_';
+    uuid_str[18] = '_';
+    uuid_str[23] = '_';
+
+    sprintf(command, SQL_UPDATE_HEALTH_LOG(uuid_str));
+
+    rc = sqlite3_prepare_v2(db_meta, command, -1, &res, 0);
+    if (unlikely(rc != SQLITE_OK)) {
+        error_report("HEALTH [%s]: Failed to prepare statement for SQL_UPDATE_HEALTH_LOG", host->hostname);
+        goto failed;
+    }
+
+    rc = sqlite3_bind_int(res, 1, ae->updated_by_id);
+    if (unlikely(rc != SQLITE_OK)) {
+        error_report("Failed to bind updated_by_id parameter for SQL_UPDATE_HEALTH_LOG");
+        goto failed;
+    }
+
+    rc = sqlite3_bind_int(res, 2, ae->flags);
+    if (unlikely(rc != SQLITE_OK)) {
+        error_report("Failed to bind flags parameter for SQL_UPDATE_HEALTH_LOG");
+        goto failed;
+    }
+
+    rc = sqlite3_bind_int(res, 3, ae->exec_run_timestamp);
+    if (unlikely(rc != SQLITE_OK)) {
+        error_report("Failed to bind exec_run_timestamp parameter for SQL_UPDATE_HEALTH_LOG");
+        goto failed;
+    }
+
+    rc = sqlite3_bind_int(res, 4, ae->exec_code);
+    if (unlikely(rc != SQLITE_OK)) {
+        error_report("Failed to bind exec_code parameter for SQL_UPDATE_HEALTH_LOG");
+        goto failed;
+    }
+
+    rc = sqlite3_bind_int(res, 5, ae->unique_id);
+    if (unlikely(rc != SQLITE_OK)) {
+        error_report("Failed to bind unique_id parameter for SQL_UPDATE_HEALTH_LOG");
+        goto failed;
+    }
+
+    rc = execute_insert(res);
+    if (unlikely(rc != SQLITE_DONE)) {
+        error_report("HEALTH [%s]: Failed to update health log, rc = %d", host->hostname, rc);
+    }
+
+ failed:
+    if (unlikely(sqlite3_finalize(res) != SQLITE_OK))
+        error_report("HEALTH [%s]: Failed to finalize the prepared statement for updating health log.", host->hostname);
+
+    return;
+}
+
+/* Health related SQL queries
+   Inserts an entry in the table
+*/
+#define SQL_INSERT_HEALTH_LOG(guid) "INSERT INTO health_log_%s(hostname, unique_id, alarm_id, alarm_event_id, config_hash_id, updated_by_id, updates_id, when_key, duration, non_clear_duration, flags, exec_run_timestamp, delay_up_to_timestamp, name, chart, family, exec, recipient, source, units, info, exec_code, new_status, old_status, delay, new_value, old_value, last_repeat, class, component, type) values (?,?,?,?,?,?,?,?,?,?,?,?,?,?,?,?,?,?,?,?,?,?,?,?,?,?,?,?,?,?,?);", guid
+void sql_health_alarm_log_insert(RRDHOST *host, ALARM_ENTRY *ae) {
+    sqlite3_stmt *res = NULL;
+    int rc;
+    char command[MAX_HEALTH_SQL_SIZE + 1];
+    
+    if (unlikely(!db_meta)) {
+        if (default_rrd_memory_mode == RRD_MEMORY_MODE_DBENGINE)
+            error_report("HEALTH [%s]: Database has not been initialized", host->hostname);
+        return;
+    }
+
+    char uuid_str[GUID_LEN + 1];
+    uuid_unparse_lower(host->host_uuid, uuid_str);
+    uuid_str[8] = '_';
+    uuid_str[13] = '_';
+    uuid_str[18] = '_';
+    uuid_str[23] = '_';
+
+    snprintfz(command, MAX_HEALTH_SQL_SIZE, SQL_INSERT_HEALTH_LOG(uuid_str));
+
+    rc = sqlite3_prepare_v2(db_meta, command, -1, &res, 0);
+    if (unlikely(rc != SQLITE_OK)) {
+        error_report("HEALTH [%s]: Failed to prepare statement for SQL_INSERT_HEALTH_LOG", host->hostname);
+        return;
+    }
+
+    rc = sqlite3_bind_text(res, 1, host->hostname, -1, SQLITE_STATIC);
+    if (unlikely(rc != SQLITE_OK)) {
+        error_report("Failed to bind hostname parameter for SQL_INSERT_HEALTH_LOG");
+        goto failed;
+    }
+
+    rc = sqlite3_bind_int(res, 2, ae->unique_id);
+    if (unlikely(rc != SQLITE_OK)) {
+        error_report("Failed to bind unique_id parameter for SQL_INSERT_HEALTH_LOG");
+        goto failed;
+    }
+
+    rc = sqlite3_bind_int(res, 3, ae->alarm_id);
+    if (unlikely(rc != SQLITE_OK)) {
+        error_report("Failed to bind alarm_id parameter for SQL_INSERT_HEALTH_LOG");
+        goto failed;
+    }
+
+    rc = sqlite3_bind_int(res, 4, ae->alarm_event_id);
+    if (unlikely(rc != SQLITE_OK)) {
+        error_report("Failed to bind alarm_event_id parameter for SQL_INSERT_HEALTH_LOG");
+        goto failed;
+    }
+
+    rc = sqlite3_bind_null(res, 5);
+    if (unlikely(rc != SQLITE_OK)) {
+        error_report("Failed to bind config_hash_id parameter for SQL_INSERT_HEALTH_LOG");
+        goto failed;
+    }
+
+    rc = sqlite3_bind_int(res, 6, ae->updated_by_id);
+    if (unlikely(rc != SQLITE_OK)) {
+        error_report("Failed to bind updated_by_id parameter for SQL_INSERT_HEALTH_LOG");
+        goto failed;
+    }
+
+    rc = sqlite3_bind_int(res, 7, ae->updates_id);
+    if (unlikely(rc != SQLITE_OK)) {
+        error_report("Failed to bind updates_id parameter for SQL_INSERT_HEALTH_LOG");
+        goto failed;
+    }
+
+    rc = sqlite3_bind_int(res, 8, ae->when);
+    if (unlikely(rc != SQLITE_OK)) {
+        error_report("Failed to bind when parameter for SQL_INSERT_HEALTH_LOG");
+        goto failed;
+    }
+
+    rc = sqlite3_bind_int(res, 9, ae->duration);
+    if (unlikely(rc != SQLITE_OK)) {
+        error_report("Failed to bind duration parameter for SQL_INSERT_HEALTH_LOG");
+        goto failed;
+    }
+
+    rc = sqlite3_bind_int(res, 10, ae->non_clear_duration);
+    if (unlikely(rc != SQLITE_OK)) {
+        error_report("Failed to bind non_clear_duration parameter for SQL_INSERT_HEALTH_LOG");
+        goto failed;
+    }
+
+    rc = sqlite3_bind_int(res, 11, ae->flags);
+    if (unlikely(rc != SQLITE_OK)) {
+        error_report("Failed to bind flags parameter for SQL_INSERT_HEALTH_LOG");
+        goto failed;
+    }
+
+    rc = sqlite3_bind_int(res, 12, ae->exec_run_timestamp);
+    if (unlikely(rc != SQLITE_OK)) {
+        error_report("Failed to bind exec_run_timestamp parameter for SQL_INSERT_HEALTH_LOG");
+        goto failed;
+    }
+
+    rc = sqlite3_bind_int(res, 13, ae->delay_up_to_timestamp);
+    if (unlikely(rc != SQLITE_OK)) {
+        error_report("Failed to bind delay_up_to_timestamp parameter for SQL_INSERT_HEALTH_LOG");
+        goto failed;
+    }
+
+    rc = sqlite3_bind_text(res, 14, ae->name, -1, SQLITE_STATIC);
+    if (unlikely(rc != SQLITE_OK)) {
+        error_report("Failed to bind name parameter for SQL_INSERT_HEALTH_LOG");
+        goto failed;
+    }
+
+    rc = sqlite3_bind_text(res, 15, ae->chart, -1, SQLITE_STATIC);
+    if (unlikely(rc != SQLITE_OK)) {
+        error_report("Failed to bind chart parameter for SQL_INSERT_HEALTH_LOG");
+        goto failed;
+    }
+
+    rc = sqlite3_bind_text(res, 16, ae->family, -1, SQLITE_STATIC);
+    if (unlikely(rc != SQLITE_OK)) {
+        error_report("Failed to bind family parameter for SQL_INSERT_HEALTH_LOG");
+        goto failed;
+    }
+
+    rc = sqlite3_bind_text(res, 17, ae->exec, -1, SQLITE_STATIC);
+    if (unlikely(rc != SQLITE_OK)) {
+        error_report("Failed to bind exec parameter for SQL_INSERT_HEALTH_LOG");
+        goto failed;
+    }
+
+    rc = sqlite3_bind_text(res, 18, ae->recipient, -1, SQLITE_STATIC);
+    if (unlikely(rc != SQLITE_OK)) {
+        error_report("Failed to bind recipient parameter for SQL_INSERT_HEALTH_LOG");
+        goto failed;
+    }
+
+    rc = sqlite3_bind_text(res, 19, ae->source, -1, SQLITE_STATIC);
+    if (unlikely(rc != SQLITE_OK)) {
+        error_report("Failed to bind source parameter for SQL_INSERT_HEALTH_LOG");
+        goto failed;
+    }
+
+    rc = sqlite3_bind_text(res, 20, ae->units, -1, SQLITE_STATIC);
+    if (unlikely(rc != SQLITE_OK)) {
+        error_report("Failed to bind host_id parameter to store node instance information");
+        goto failed;
+    }
+
+    rc = sqlite3_bind_text(res, 21, ae->info, -1, SQLITE_STATIC);
+    if (unlikely(rc != SQLITE_OK)) {
+        error_report("Failed to bind info parameter for SQL_INSERT_HEALTH_LOG");
+        goto failed;
+    }
+
+    rc = sqlite3_bind_int(res, 22, ae->exec_code);
+    if (unlikely(rc != SQLITE_OK)) {
+        error_report("Failed to bind exec_code parameter for SQL_INSERT_HEALTH_LOG");
+        goto failed;
+    }
+
+    rc = sqlite3_bind_int(res, 23, ae->new_status);
+    if (unlikely(rc != SQLITE_OK)) {
+        error_report("Failed to bind new_status parameter for SQL_INSERT_HEALTH_LOG");
+        goto failed;
+    }
+
+    rc = sqlite3_bind_int(res, 24, ae->old_status);
+    if (unlikely(rc != SQLITE_OK)) {
+        error_report("Failed to bind old_status parameter for SQL_INSERT_HEALTH_LOG");
+        goto failed;
+    }
+
+    rc = sqlite3_bind_int(res, 25, ae->delay);
+    if (unlikely(rc != SQLITE_OK)) {
+        error_report("Failed to bind delay parameter for SQL_INSERT_HEALTH_LOG");
+        goto failed;
+    }
+
+    rc = sqlite3_bind_double(res, 26, ae->new_value);
+    if (unlikely(rc != SQLITE_OK)) {
+        error_report("Failed to bind new_value parameter for SQL_INSERT_HEALTH_LOG");
+        goto failed;
+    }
+
+    rc = sqlite3_bind_double(res, 27, ae->old_value);
+    if (unlikely(rc != SQLITE_OK)) {
+        error_report("Failed to bind old_value parameter for SQL_INSERT_HEALTH_LOG");
+        goto failed;
+    }
+
+    rc = sqlite3_bind_int(res, 28, ae->last_repeat);
+    if (unlikely(rc != SQLITE_OK)) {
+        error_report("Failed to bind last_repeat parameter for SQL_INSERT_HEALTH_LOG");
+        goto failed;
+    }
+
+    rc = sqlite3_bind_text(res, 29, ae->classification, -1, SQLITE_STATIC);
+    if (unlikely(rc != SQLITE_OK)) {
+        error_report("Failed to bind classification parameter for SQL_INSERT_HEALTH_LOG");
+        goto failed;
+    }
+
+    rc = sqlite3_bind_text(res, 30, ae->component, -1, SQLITE_STATIC);
+    if (unlikely(rc != SQLITE_OK)) {
+        error_report("Failed to bind component parameter for SQL_INSERT_HEALTH_LOG");
+        goto failed;
+    }
+
+    rc = sqlite3_bind_text(res, 31, ae->type, -1, SQLITE_STATIC);
+    if (unlikely(rc != SQLITE_OK)) {
+        error_report("Failed to bind type parameter for SQL_INSERT_HEALTH_LOG");
+        goto failed;
+    }
+
+    rc = execute_insert(res);
+    if (unlikely(rc != SQLITE_DONE)) {
+        error_report("HEALTH [%s]: Failed to execute SQL_INSERT_HEALTH_LOG, rc = %d", host->hostname, rc);
+        goto failed;
+    }
+
+    ae->flags |= HEALTH_ENTRY_FLAG_SAVED;
+    host->health_log_entries_written++;
+
+failed:
+    if (unlikely(sqlite3_finalize(res) != SQLITE_OK))
+        error_report("HEALTH [%s]: Failed to finalize the prepared statement for inserting to health log.", host->hostname);
+
+  return;
+}
+
+void sql_health_alarm_log_save(RRDHOST *host, ALARM_ENTRY *ae)
+{
+    if (ae->flags & HEALTH_ENTRY_FLAG_SAVED)
+        sql_health_alarm_log_update(host, ae);
+    else
+        sql_health_alarm_log_insert(host, ae);
+}
+
+static uint32_t is_valid_alarm_id(RRDHOST *host, const char *chart, const char *name, uint32_t alarm_id)
+{
+    uint32_t hash_chart = simple_hash(chart);
+    uint32_t hash_name = simple_hash(name);
+
+    ALARM_ENTRY *ae;
+    for(ae = host->health_log.alarms; ae ;ae = ae->next) {
+        if (unlikely(
+                ae->alarm_id == alarm_id && (!(ae->hash_name == hash_name && ae->hash_chart == hash_chart &&
+                                               !strcmp(name, ae->name) && !strcmp(chart, ae->chart))))) {
+            return 0;
+        }
+    }
+    return 1;
+}
+
+/* Health related SQL queries
+   Cleans up the health_log table.
+*/
+#define SQL_CLEANUP_HEALTH_LOG(guid,guid2,limit) "DELETE from health_log_%s where unique_id in (SELECT unique_id from health_log_%s order by unique_id asc LIMIT %ld);", guid, guid2, limit
+void sql_health_alarm_log_cleanup(RRDHOST *host) {
+    sqlite3_stmt *res = NULL;
+    static size_t rotate_every = 0;
+    int rc;
+    char command[MAX_HEALTH_SQL_SIZE + 1];
+
+    if(unlikely(rotate_every == 0)) {
+        rotate_every = (size_t)config_get_number(CONFIG_SECTION_HEALTH, "rotate log every lines", 2000);
+        if(rotate_every < 100) rotate_every = 100;
+    }
+
+    if(likely(host->health_log_entries_written < rotate_every)) {
+        return;
+    }
+
+    if (unlikely(!db_meta)) {
+        if (default_rrd_memory_mode == RRD_MEMORY_MODE_DBENGINE)
+            error_report("Database has not been initialized");
+        return;
+    }
+    
+    char uuid_str[GUID_LEN + 1];
+    uuid_unparse_lower(host->host_uuid, uuid_str);
+    uuid_str[8] = '_';
+    uuid_str[13] = '_';
+    uuid_str[18] = '_';
+    uuid_str[23] = '_';
+
+    snprintfz(command, MAX_HEALTH_SQL_SIZE, SQL_CLEANUP_HEALTH_LOG(uuid_str, uuid_str, host->health_log_entries_written - rotate_every));
+
+    rc = sqlite3_prepare_v2(db_meta, command, -1, &res, 0);
+    if (unlikely(rc != SQLITE_OK)) {
+        error_report("Failed to prepare statement to cleanup health log table");
+        return;
+    }
+
+    rc = sqlite3_step(res);
+    if (unlikely(rc != SQLITE_DONE))
+        error_report("Failed to cleanup health log table, rc = %d", rc);
+
+    host->health_log_entries_written = rotate_every;
+}
+
+/* Health related SQL queries
+   Get a count of rows from health log table
+*/
+#define SQL_COUNT_HEALTH_LOG(guid) "SELECT count(1) FROM health_log_%s;", guid
+void sql_health_alarm_log_count(RRDHOST *host) {
+    sqlite3_stmt *res = NULL;
+    int rc;
+    char command[MAX_HEALTH_SQL_SIZE + 1];
+
+    if (unlikely(!db_meta)) {
+        if (default_rrd_memory_mode == RRD_MEMORY_MODE_DBENGINE)
+            error_report("Database has not been initialized");
+        return;
+    }
+
+    char uuid_str[GUID_LEN + 1];
+    uuid_unparse_lower(host->host_uuid, uuid_str);
+    uuid_str[8] = '_';
+    uuid_str[13] = '_';
+    uuid_str[18] = '_';
+    uuid_str[23] = '_';
+
+    snprintfz(command, MAX_HEALTH_SQL_SIZE, SQL_COUNT_HEALTH_LOG(uuid_str));
+
+    rc = sqlite3_prepare_v2(db_meta, command, -1, &res, 0);
+    if (unlikely(rc != SQLITE_OK)) {
+        error_report("Failed to prepare statement to count health log entries from db");
+        return;
+    }
+    rc = sqlite3_step(res);
+
+    host->health_log_entries_written = sqlite3_column_int(res, 0);
+    
+    rc = sqlite3_finalize(res);
+    if (unlikely(rc != SQLITE_OK))
+        error_report("Failed to finalize the prepared statement to count health log entries from db");
+}
+
+/* Health related SQL queries
+   Load from the health log table
+*/
+#define SQL_LOAD_HEALTH_LOG(guid,limit) "SELECT hostname, unique_id, alarm_id, alarm_event_id, config_hash_id, updated_by_id, updates_id, when_key, duration, non_clear_duration, flags, exec_run_timestamp, delay_up_to_timestamp, name, chart, family, exec, recipient, source, units, info, exec_code, new_status, old_status, delay, new_value, old_value, last_repeat, class, component, type FROM (SELECT hostname, unique_id, alarm_id, alarm_event_id, config_hash_id, updated_by_id, updates_id, when_key, duration, non_clear_duration, flags, exec_run_timestamp, delay_up_to_timestamp, name, chart, family, exec, recipient, source, units, info, exec_code, new_status, old_status, delay, new_value, old_value, last_repeat, class, component, type FROM health_log_%s order by unique_id desc limit %d) order by unique_id asc;", guid, limit
+void sql_health_alarm_log_load(RRDHOST *host) {
+    sqlite3_stmt *res = NULL;
+    int rc;
+    char command[MAX_HEALTH_SQL_SIZE + 1];
+
+    host->health_log_entries_written = 0;
+
+    if (unlikely(!db_meta)) {
+        if (default_rrd_memory_mode == RRD_MEMORY_MODE_DBENGINE)
+            error_report("HEALTH [%s]: Database has not been initialized", host->hostname);
+        return;
+    }
+
+    netdata_rwlock_rdlock(&host->health_log.alarm_log_rwlock);
+
+    char uuid_str[GUID_LEN + 1];
+    uuid_unparse_lower(host->host_uuid, uuid_str);
+    uuid_str[8] = '_';
+    uuid_str[13] = '_';
+    uuid_str[18] = '_';
+    uuid_str[23] = '_';
+
+    snprintfz(command, MAX_HEALTH_SQL_SIZE, SQL_LOAD_HEALTH_LOG(uuid_str, host->health_log.max));
+
+    rc = sqlite3_prepare_v2(db_meta, command, -1, &res, 0);
+    if (unlikely(rc != SQLITE_OK)) {
+        error_report("HEALTH [%s]: Failed to prepare sql statement to load health log.", host->hostname);
+        return;
+    }
+
+    while (sqlite3_step(res) == SQLITE_ROW) {
+        errno = 0;
+        ssize_t errored = 0;
+
+        ALARM_ENTRY *ae = NULL;
+
+        // check that we have valid ids
+        uint32_t unique_id = sqlite3_column_int(res, 1);
+        if(!unique_id) {
+            error_report("HEALTH [%s]: Got invalid unique id. Ignoring it.", host->hostname);
+            errored++;
+            continue;
+        }
+
+        uint32_t alarm_id = sqlite3_column_int(res, 2);
+        if(!alarm_id) {
+            error_report("HEALTH [%s]: Got invalid alarm id. Ignoring it.", host->hostname);
+            errored++;
+            continue;
+        }
+
+        // Check if we got last_repeat field
+        time_t last_repeat = 0;
+        char* alarm_name = strdupz((char *) sqlite3_column_text(res, 14));
+        last_repeat = (time_t)sqlite3_column_int(res, 27);
+
+        RRDCALC *rc = alarm_max_last_repeat(host, alarm_name,simple_hash(alarm_name));
+        if (!rc) {
+            for(rc = host->alarms; rc ; rc = rc->next) {
+                RRDCALC *rdcmp  = (RRDCALC *) avl_insert_lock(&(host)->alarms_idx_name, (avl_t *)rc);
+                if(rdcmp != rc) {
+                    error("Cannot insert the alarm index ID using log %s", rc->name);
+                }
+            }
+
+            rc = alarm_max_last_repeat(host, alarm_name,simple_hash(alarm_name));
+        }
+
+        if(unlikely(rc)) {
+            if (rrdcalc_isrepeating(rc)) {
+                rc->last_repeat = last_repeat;
+                // We iterate through repeating alarm entries only to
+                // find the latest last_repeat timestamp. Otherwise,
+                // there is no need to keep them in memory.
+                continue;
+            }
+        }
+
+        freez(alarm_name);
+    
+        // check for a possible host mismatch
+        if(strcmp((char *) sqlite3_column_text(res, 13), host->hostname)) {
+            error("HEALTH [%s]: Unique id %u provides an alarm for host '%s' but this is named '%s'. Ignoring it.", host->hostname, unique_id, (char *) sqlite3_column_text(res, 13), host->hostname);
+            errored++;
+            continue;
+        }
+
+        ae = callocz(1, sizeof(ALARM_ENTRY));
+
+        ae->unique_id = unique_id;
+        
+        if (!is_valid_alarm_id(host, (const char *) sqlite3_column_text(res, 14), (const char *) sqlite3_column_text(res, 13), alarm_id))
+            alarm_id = rrdcalc_get_unique_id(host, (const char *) sqlite3_column_text(res, 14), (const char *) sqlite3_column_text(res, 13), NULL);
+        ae->alarm_id = alarm_id;
+
+        ae->alarm_event_id = sqlite3_column_int(res, 3);
+        ae->updated_by_id = sqlite3_column_int(res, 5);
+        ae->updates_id = sqlite3_column_int(res, 6);
+
+        ae->when = sqlite3_column_int(res, 7);
+        ae->duration = sqlite3_column_int(res, 8);
+        ae->non_clear_duration = sqlite3_column_int(res, 9);
+
+        ae->flags = sqlite3_column_int(res, 10);
+        ae->flags |= HEALTH_ENTRY_FLAG_SAVED;
+
+        ae->exec_run_timestamp = sqlite3_column_int(res, 11);
+        ae->delay_up_to_timestamp = sqlite3_column_int(res, 12);
+
+        ae->name = strdupz((char *) sqlite3_column_text(res, 13));
+        ae->hash_name = simple_hash(ae->name);
+
+        ae->chart = strdupz((char *) sqlite3_column_text(res, 14));
+        ae->hash_chart = simple_hash(ae->chart);
+
+        ae->family = strdupz((char *) sqlite3_column_text(res, 15));
+
+        if (sqlite3_column_type(res, 16) != SQLITE_NULL)
+            ae->exec = strdupz((char *) sqlite3_column_text(res, 16));
+        else
+            ae->exec = NULL;
+
+        if (sqlite3_column_type(res, 17) != SQLITE_NULL)
+            ae->recipient = strdupz((char *) sqlite3_column_text(res, 17));
+        else
+            ae->recipient = NULL;
+
+        if (sqlite3_column_type(res, 18) != SQLITE_NULL)
+            ae->source = strdupz((char *) sqlite3_column_text(res, 18));
+        else
+            ae->source = NULL;
+
+        if (sqlite3_column_type(res, 19) != SQLITE_NULL)
+            ae->units = strdupz((char *) sqlite3_column_text(res, 19));
+        else
+            ae->units = NULL;
+
+        if (sqlite3_column_type(res, 20) != SQLITE_NULL)
+            ae->info = strdupz((char *) sqlite3_column_text(res, 20));
+        else
+            ae->info = NULL;
+
+        ae->exec_code   = sqlite3_column_int(res, 21);
+        ae->new_status  = sqlite3_column_int(res, 22);
+        ae->old_status  = sqlite3_column_int(res, 23);
+        ae->delay       = sqlite3_column_int(res, 24);
+
+        ae->new_value   = sqlite3_column_double(res, 25);
+        ae->old_value   = sqlite3_column_double(res, 26);
+
+        ae->last_repeat = last_repeat;
+
+        if (sqlite3_column_type(res, 28) != SQLITE_NULL)
+            ae->classification = strdupz((char *) sqlite3_column_text(res, 28));
+        else
+            ae->classification = NULL;
+
+        if (sqlite3_column_type(res, 29) != SQLITE_NULL)
+            ae->component = strdupz((char *) sqlite3_column_text(res, 29));
+        else
+            ae->component = NULL;
+
+        if (sqlite3_column_type(res, 30) != SQLITE_NULL)
+            ae->type = strdupz((char *) sqlite3_column_text(res, 30));
+        else
+            ae->type = NULL;
+
+        char value_string[100 + 1];
+        freez(ae->old_value_string);
+        freez(ae->new_value_string);
+        ae->old_value_string = strdupz(format_value_and_unit(value_string, 100, ae->old_value, ae->units, -1));
+        ae->new_value_string = strdupz(format_value_and_unit(value_string, 100, ae->new_value, ae->units, -1));
+
+        ae->next = host->health_log.alarms;
+        host->health_log.alarms = ae;
+
+        if(unlikely(ae->unique_id > host->health_max_unique_id))
+            host->health_max_unique_id = ae->unique_id;
+
+        if(unlikely(ae->alarm_id >= host->health_max_alarm_id))
+            host->health_max_alarm_id = ae->alarm_id;
+    }
+
+    netdata_rwlock_unlock(&host->health_log.alarm_log_rwlock);
+    
+    if(!host->health_max_unique_id) host->health_max_unique_id = (uint32_t)now_realtime_sec();
+    if(!host->health_max_alarm_id)  host->health_max_alarm_id  = (uint32_t)now_realtime_sec();
+
+    host->health_log.next_log_id = host->health_max_unique_id + 1;
+    if (unlikely(!host->health_log.next_alarm_id || host->health_log.next_alarm_id <= host->health_max_alarm_id))
+        host->health_log.next_alarm_id = host->health_max_alarm_id + 1;
+
+    //debug(D_HEALTH, "HEALTH [%s]: loaded file '%s' with %zd new alarm entries, updated %zd alarms, errors %zd entries, duplicate %zd", host->hostname, filename, loaded, updated, errored, duplicate);
+        
+    rc = sqlite3_finalize(res);
+    if (unlikely(rc != SQLITE_OK))
+        error_report("Failed to finalize the health log read statement");
+
+    sql_health_alarm_log_count(host);
+}
+
 /*
  * Store an alert hash in the database
  */
-
 #define SQL_STORE_ALERT_HASH "insert into alert_hash (hash_id, alarm, template, on_key, class, component, type, os, hosts, lookup, every, units, calc, families, plugin, module, green, red, warn, crit, exec, to_key, info, delay, options, repeat, host_labels) " \
     "values (?1,?2,?3,?4,?5,?6,?7,?8,?9,?10,?11,?12,?13,?14,?15,?16,?17,?18,?19,?20,?21,?22,?23,?24,?25,?26,?27) on conflict(hash_id) do nothing;"
 
@@ -1863,6 +2514,7 @@
     rc = sqlite3_reset(res);
     if (unlikely(rc != SQLITE_OK))
         error_report("Failed to reset statement in alert hash_id store function, rc = %d", rc);
+  
     return 1;
 }
 
@@ -1983,348 +2635,8 @@
     rc = sqlite3_finalize(res_alert);
     if (unlikely(rc != SQLITE_OK))
         error_report("Failed to finalize the prepared statement when reading chart config with hash");
-=======
-#define MAX_HEALTH_SQL_SIZE 2048
-
-/* Health related SQL queries
-   Creates a health log table in sqlite, one per host guid
-*/
-#define SQL_CREATE_HEALTH_LOG_TABLE(guid) "CREATE TABLE IF NOT EXISTS health_log_%s(hostname text, unique_id int, alarm_id int, alarm_event_id int, config_hash_id blob, updated_by_id int, updates_id int, when_key int, duration int, non_clear_duration int, flags int, exec_run_timestamp int, delay_up_to_timestamp int, name text, chart text, family text, exec text, recipient text, source text, units text, info text, exec_code int, new_status real, old_status real, delay int, new_value double, old_value double, last_repeat int, class text, component text, type text);", guid
-int sql_create_health_log_table(RRDHOST *host) {
-    int rc;
-    char *err_msg = NULL, command[MAX_HEALTH_SQL_SIZE + 1];
-
-    char uuid_str[GUID_LEN + 1];
-    uuid_unparse_lower(host->host_uuid, uuid_str);
-    uuid_str[8] = '_';
-    uuid_str[13] = '_';
-    uuid_str[18] = '_';
-    uuid_str[23] = '_';
-
-    snprintfz(command, MAX_HEALTH_SQL_SIZE, SQL_CREATE_HEALTH_LOG_TABLE(uuid_str));
-
-    if (unlikely(!db_meta)) {
-        if (default_rrd_memory_mode == RRD_MEMORY_MODE_DBENGINE)
-            error_report("HEALTH [%s]: Database has not been initialized", host->hostname);
-        return 1;
-    }
-
-    rc = sqlite3_exec(db_meta, command, 0, 0, &err_msg);
-    if (rc != SQLITE_OK) {
-        error_report("HEALTH [%s]: SQLite error during creation of health log table, rc = %d (%s)", host->hostname, rc, err_msg);
-        sqlite3_free(err_msg);
-        return 1;
-    }
-
-    return 0;
-}
-
-/* Health related SQL queries
-   Updates an entry in the table
-*/
-#define SQL_UPDATE_HEALTH_LOG(guid) "UPDATE health_log_%s set updated_by_id = ?, flags = ?, exec_run_timestamp = ?, exec_code = ? where unique_id = ?;", guid
-void sql_health_alarm_log_update(RRDHOST *host, ALARM_ENTRY *ae) {
-    sqlite3_stmt *res = NULL;
-    int rc;
-    char command[MAX_HEALTH_SQL_SIZE + 1];
-
-    if (unlikely(!db_meta)) {
-        if (default_rrd_memory_mode == RRD_MEMORY_MODE_DBENGINE)
-            error_report("HEALTH [%s]: Database has not been initialized", host->hostname);
-        return;
-    }
-
-    char uuid_str[GUID_LEN + 1];
-    uuid_unparse_lower(host->host_uuid, uuid_str);
-    uuid_str[8] = '_';
-    uuid_str[13] = '_';
-    uuid_str[18] = '_';
-    uuid_str[23] = '_';
-
-    sprintf(command, SQL_UPDATE_HEALTH_LOG(uuid_str));
-
-    rc = sqlite3_prepare_v2(db_meta, command, -1, &res, 0);
-    if (unlikely(rc != SQLITE_OK)) {
-        error_report("HEALTH [%s]: Failed to prepare statement for SQL_UPDATE_HEALTH_LOG", host->hostname);
-        goto failed;
-    }
-
-    rc = sqlite3_bind_int(res, 1, ae->updated_by_id);
-    if (unlikely(rc != SQLITE_OK)) {
-        error_report("Failed to bind updated_by_id parameter for SQL_UPDATE_HEALTH_LOG");
-        goto failed;
-    }
-
-    rc = sqlite3_bind_int(res, 2, ae->flags);
-    if (unlikely(rc != SQLITE_OK)) {
-        error_report("Failed to bind flags parameter for SQL_UPDATE_HEALTH_LOG");
-        goto failed;
-    }
-
-    rc = sqlite3_bind_int(res, 3, ae->exec_run_timestamp);
-    if (unlikely(rc != SQLITE_OK)) {
-        error_report("Failed to bind exec_run_timestamp parameter for SQL_UPDATE_HEALTH_LOG");
-        goto failed;
-    }
-
-    rc = sqlite3_bind_int(res, 4, ae->exec_code);
-    if (unlikely(rc != SQLITE_OK)) {
-        error_report("Failed to bind exec_code parameter for SQL_UPDATE_HEALTH_LOG");
-        goto failed;
-    }
-
-    rc = sqlite3_bind_int(res, 5, ae->unique_id);
-    if (unlikely(rc != SQLITE_OK)) {
-        error_report("Failed to bind unique_id parameter for SQL_UPDATE_HEALTH_LOG");
-        goto failed;
-    }
-
-    rc = execute_insert(res);
-    if (unlikely(rc != SQLITE_DONE)) {
-        error_report("HEALTH [%s]: Failed to update health log, rc = %d", host->hostname, rc);
-    }
-
- failed:
-    if (unlikely(sqlite3_finalize(res) != SQLITE_OK))
-        error_report("HEALTH [%s]: Failed to finalize the prepared statement for updating health log.", host->hostname);
-
-    return;
-}
-
-/* Health related SQL queries
-   Inserts an entry in the table
-*/
-#define SQL_INSERT_HEALTH_LOG(guid) "INSERT INTO health_log_%s(hostname, unique_id, alarm_id, alarm_event_id, config_hash_id, updated_by_id, updates_id, when_key, duration, non_clear_duration, flags, exec_run_timestamp, delay_up_to_timestamp, name, chart, family, exec, recipient, source, units, info, exec_code, new_status, old_status, delay, new_value, old_value, last_repeat, class, component, type) values (?,?,?,?,?,?,?,?,?,?,?,?,?,?,?,?,?,?,?,?,?,?,?,?,?,?,?,?,?,?,?);", guid
-void sql_health_alarm_log_insert(RRDHOST *host, ALARM_ENTRY *ae) {
-    sqlite3_stmt *res = NULL;
-    int rc;
-    char command[MAX_HEALTH_SQL_SIZE + 1];
-    
-    if (unlikely(!db_meta)) {
-        if (default_rrd_memory_mode == RRD_MEMORY_MODE_DBENGINE)
-            error_report("HEALTH [%s]: Database has not been initialized", host->hostname);
-        return;
-    }
-
-    char uuid_str[GUID_LEN + 1];
-    uuid_unparse_lower(host->host_uuid, uuid_str);
-    uuid_str[8] = '_';
-    uuid_str[13] = '_';
-    uuid_str[18] = '_';
-    uuid_str[23] = '_';
-
-    snprintfz(command, MAX_HEALTH_SQL_SIZE, SQL_INSERT_HEALTH_LOG(uuid_str));
-
-    rc = sqlite3_prepare_v2(db_meta, command, -1, &res, 0);
-    if (unlikely(rc != SQLITE_OK)) {
-        error_report("HEALTH [%s]: Failed to prepare statement for SQL_INSERT_HEALTH_LOG", host->hostname);
-        return;
-    }
-
-    rc = sqlite3_bind_text(res, 1, host->hostname, -1, SQLITE_STATIC);
-    if (unlikely(rc != SQLITE_OK)) {
-        error_report("Failed to bind hostname parameter for SQL_INSERT_HEALTH_LOG");
-        goto failed;
-    }
-
-    rc = sqlite3_bind_int(res, 2, ae->unique_id);
-    if (unlikely(rc != SQLITE_OK)) {
-        error_report("Failed to bind unique_id parameter for SQL_INSERT_HEALTH_LOG");
-        goto failed;
-    }
-
-    rc = sqlite3_bind_int(res, 3, ae->alarm_id);
-    if (unlikely(rc != SQLITE_OK)) {
-        error_report("Failed to bind alarm_id parameter for SQL_INSERT_HEALTH_LOG");
-        goto failed;
-    }
-
-    rc = sqlite3_bind_int(res, 4, ae->alarm_event_id);
-    if (unlikely(rc != SQLITE_OK)) {
-        error_report("Failed to bind alarm_event_id parameter for SQL_INSERT_HEALTH_LOG");
-        goto failed;
-    }
-
-    rc = sqlite3_bind_null(res, 5);
-    if (unlikely(rc != SQLITE_OK)) {
-        error_report("Failed to bind config_hash_id parameter for SQL_INSERT_HEALTH_LOG");
-        goto failed;
-    }
-
-    rc = sqlite3_bind_int(res, 6, ae->updated_by_id);
-    if (unlikely(rc != SQLITE_OK)) {
-        error_report("Failed to bind updated_by_id parameter for SQL_INSERT_HEALTH_LOG");
-        goto failed;
-    }
-
-    rc = sqlite3_bind_int(res, 7, ae->updates_id);
-    if (unlikely(rc != SQLITE_OK)) {
-        error_report("Failed to bind updates_id parameter for SQL_INSERT_HEALTH_LOG");
-        goto failed;
-    }
-
-    rc = sqlite3_bind_int(res, 8, ae->when);
-    if (unlikely(rc != SQLITE_OK)) {
-        error_report("Failed to bind when parameter for SQL_INSERT_HEALTH_LOG");
-        goto failed;
-    }
-
-    rc = sqlite3_bind_int(res, 9, ae->duration);
-    if (unlikely(rc != SQLITE_OK)) {
-        error_report("Failed to bind duration parameter for SQL_INSERT_HEALTH_LOG");
-        goto failed;
-    }
-
-    rc = sqlite3_bind_int(res, 10, ae->non_clear_duration);
-    if (unlikely(rc != SQLITE_OK)) {
-        error_report("Failed to bind non_clear_duration parameter for SQL_INSERT_HEALTH_LOG");
-        goto failed;
-    }
-
-    rc = sqlite3_bind_int(res, 11, ae->flags);
-    if (unlikely(rc != SQLITE_OK)) {
-        error_report("Failed to bind flags parameter for SQL_INSERT_HEALTH_LOG");
-        goto failed;
-    }
-
-    rc = sqlite3_bind_int(res, 12, ae->exec_run_timestamp);
-    if (unlikely(rc != SQLITE_OK)) {
-        error_report("Failed to bind exec_run_timestamp parameter for SQL_INSERT_HEALTH_LOG");
-        goto failed;
-    }
-
-    rc = sqlite3_bind_int(res, 13, ae->delay_up_to_timestamp);
-    if (unlikely(rc != SQLITE_OK)) {
-        error_report("Failed to bind delay_up_to_timestamp parameter for SQL_INSERT_HEALTH_LOG");
-        goto failed;
-    }
-
-    rc = sqlite3_bind_text(res, 14, ae->name, -1, SQLITE_STATIC);
-    if (unlikely(rc != SQLITE_OK)) {
-        error_report("Failed to bind name parameter for SQL_INSERT_HEALTH_LOG");
-        goto failed;
-    }
-
-    rc = sqlite3_bind_text(res, 15, ae->chart, -1, SQLITE_STATIC);
-    if (unlikely(rc != SQLITE_OK)) {
-        error_report("Failed to bind chart parameter for SQL_INSERT_HEALTH_LOG");
-        goto failed;
-    }
-
-    rc = sqlite3_bind_text(res, 16, ae->family, -1, SQLITE_STATIC);
-    if (unlikely(rc != SQLITE_OK)) {
-        error_report("Failed to bind family parameter for SQL_INSERT_HEALTH_LOG");
-        goto failed;
-    }
-
-    rc = sqlite3_bind_text(res, 17, ae->exec, -1, SQLITE_STATIC);
-    if (unlikely(rc != SQLITE_OK)) {
-        error_report("Failed to bind exec parameter for SQL_INSERT_HEALTH_LOG");
-        goto failed;
-    }
-
-    rc = sqlite3_bind_text(res, 18, ae->recipient, -1, SQLITE_STATIC);
-    if (unlikely(rc != SQLITE_OK)) {
-        error_report("Failed to bind recipient parameter for SQL_INSERT_HEALTH_LOG");
-        goto failed;
-    }
-
-    rc = sqlite3_bind_text(res, 19, ae->source, -1, SQLITE_STATIC);
-    if (unlikely(rc != SQLITE_OK)) {
-        error_report("Failed to bind source parameter for SQL_INSERT_HEALTH_LOG");
-        goto failed;
-    }
-
-    rc = sqlite3_bind_text(res, 20, ae->units, -1, SQLITE_STATIC);
-    if (unlikely(rc != SQLITE_OK)) {
-        error_report("Failed to bind host_id parameter to store node instance information");
-        goto failed;
-    }
-
-    rc = sqlite3_bind_text(res, 21, ae->info, -1, SQLITE_STATIC);
-    if (unlikely(rc != SQLITE_OK)) {
-        error_report("Failed to bind info parameter for SQL_INSERT_HEALTH_LOG");
-        goto failed;
-    }
-
-    rc = sqlite3_bind_int(res, 22, ae->exec_code);
-    if (unlikely(rc != SQLITE_OK)) {
-        error_report("Failed to bind exec_code parameter for SQL_INSERT_HEALTH_LOG");
-        goto failed;
-    }
-
-    rc = sqlite3_bind_int(res, 23, ae->new_status);
-    if (unlikely(rc != SQLITE_OK)) {
-        error_report("Failed to bind new_status parameter for SQL_INSERT_HEALTH_LOG");
-        goto failed;
-    }
-
-    rc = sqlite3_bind_int(res, 24, ae->old_status);
-    if (unlikely(rc != SQLITE_OK)) {
-        error_report("Failed to bind old_status parameter for SQL_INSERT_HEALTH_LOG");
-        goto failed;
-    }
-
-    rc = sqlite3_bind_int(res, 25, ae->delay);
-    if (unlikely(rc != SQLITE_OK)) {
-        error_report("Failed to bind delay parameter for SQL_INSERT_HEALTH_LOG");
-        goto failed;
-    }
-
-    rc = sqlite3_bind_double(res, 26, ae->new_value);
-    if (unlikely(rc != SQLITE_OK)) {
-        error_report("Failed to bind new_value parameter for SQL_INSERT_HEALTH_LOG");
-        goto failed;
-    }
-
-    rc = sqlite3_bind_double(res, 27, ae->old_value);
-    if (unlikely(rc != SQLITE_OK)) {
-        error_report("Failed to bind old_value parameter for SQL_INSERT_HEALTH_LOG");
-        goto failed;
-    }
-
-    rc = sqlite3_bind_int(res, 28, ae->last_repeat);
-    if (unlikely(rc != SQLITE_OK)) {
-        error_report("Failed to bind last_repeat parameter for SQL_INSERT_HEALTH_LOG");
-        goto failed;
-    }
-
-    rc = sqlite3_bind_text(res, 29, ae->classification, -1, SQLITE_STATIC);
-    if (unlikely(rc != SQLITE_OK)) {
-        error_report("Failed to bind classification parameter for SQL_INSERT_HEALTH_LOG");
-        goto failed;
-    }
-
-    rc = sqlite3_bind_text(res, 30, ae->component, -1, SQLITE_STATIC);
-    if (unlikely(rc != SQLITE_OK)) {
-        error_report("Failed to bind component parameter for SQL_INSERT_HEALTH_LOG");
-        goto failed;
-    }
-
-    rc = sqlite3_bind_text(res, 31, ae->type, -1, SQLITE_STATIC);
-    if (unlikely(rc != SQLITE_OK)) {
-        error_report("Failed to bind type parameter for SQL_INSERT_HEALTH_LOG");
-        goto failed;
-    }
-
-    rc = execute_insert(res);
-    if (unlikely(rc != SQLITE_DONE)) {
-        error_report("HEALTH [%s]: Failed to execute SQL_INSERT_HEALTH_LOG, rc = %d", host->hostname, rc);
-        goto failed;
-    }
-
-    ae->flags |= HEALTH_ENTRY_FLAG_SAVED;
-    host->health_log_entries_written++;
-
-failed:
-    if (unlikely(sqlite3_finalize(res) != SQLITE_OK))
-        error_report("HEALTH [%s]: Failed to finalize the prepared statement for inserting to health log.", host->hostname);
->>>>>>> 58a85ea0
-
-    return;
-}
-
-<<<<<<< HEAD
+}
+  
 int alert_hash_and_store_config(uuid_t hash_id, const char *alarm, const char *template, const char *os, const char *host, const char *on, const char *families, const char *plugin, const char *module, const char *lookup,const char *calc, const char *every, const char *green,const char *red,const char *warn,const char *crit,const char *exec,const char *to,const char *units,const char *info,const char *classification, const char *component, const char *type, const char *delay,const char *options,const char *repeat,const char *host_labels)
 {
     EVP_MD_CTX *evpctx;
@@ -2428,319 +2740,4 @@
         , host_labels);
 
     return 1;   
-}
-=======
-void sql_health_alarm_log_save(RRDHOST *host, ALARM_ENTRY *ae)
-{
-    if (ae->flags & HEALTH_ENTRY_FLAG_SAVED)
-        sql_health_alarm_log_update(host, ae);
-    else
-        sql_health_alarm_log_insert(host, ae);
-}
-
-static uint32_t is_valid_alarm_id(RRDHOST *host, const char *chart, const char *name, uint32_t alarm_id)
-{
-    uint32_t hash_chart = simple_hash(chart);
-    uint32_t hash_name = simple_hash(name);
-
-    ALARM_ENTRY *ae;
-    for(ae = host->health_log.alarms; ae ;ae = ae->next) {
-        if (unlikely(
-                ae->alarm_id == alarm_id && (!(ae->hash_name == hash_name && ae->hash_chart == hash_chart &&
-                                               !strcmp(name, ae->name) && !strcmp(chart, ae->chart))))) {
-            return 0;
-        }
-    }
-    return 1;
-}
-
-/* Health related SQL queries
-   Cleans up the health_log table.
-*/
-#define SQL_CLEANUP_HEALTH_LOG(guid,guid2,limit) "DELETE from health_log_%s where unique_id in (SELECT unique_id from health_log_%s order by unique_id asc LIMIT %ld);", guid, guid2, limit
-void sql_health_alarm_log_cleanup(RRDHOST *host) {
-    sqlite3_stmt *res = NULL;
-    static size_t rotate_every = 0;
-    int rc;
-    char command[MAX_HEALTH_SQL_SIZE + 1];
-
-    if(unlikely(rotate_every == 0)) {
-        rotate_every = (size_t)config_get_number(CONFIG_SECTION_HEALTH, "rotate log every lines", 2000);
-        if(rotate_every < 100) rotate_every = 100;
-    }
-
-    if(likely(host->health_log_entries_written < rotate_every)) {
-        return;
-    }
-
-    if (unlikely(!db_meta)) {
-        if (default_rrd_memory_mode == RRD_MEMORY_MODE_DBENGINE)
-            error_report("Database has not been initialized");
-        return;
-    }
-    
-    char uuid_str[GUID_LEN + 1];
-    uuid_unparse_lower(host->host_uuid, uuid_str);
-    uuid_str[8] = '_';
-    uuid_str[13] = '_';
-    uuid_str[18] = '_';
-    uuid_str[23] = '_';
-
-    snprintfz(command, MAX_HEALTH_SQL_SIZE, SQL_CLEANUP_HEALTH_LOG(uuid_str, uuid_str, host->health_log_entries_written - rotate_every));
-
-    rc = sqlite3_prepare_v2(db_meta, command, -1, &res, 0);
-    if (unlikely(rc != SQLITE_OK)) {
-        error_report("Failed to prepare statement to cleanup health log table");
-        return;
-    }
-
-    rc = sqlite3_step(res);
-    if (unlikely(rc != SQLITE_DONE))
-        error_report("Failed to cleanup health log table, rc = %d", rc);
-
-    host->health_log_entries_written = rotate_every;
-}
-
-/* Health related SQL queries
-   Get a count of rows from health log table
-*/
-#define SQL_COUNT_HEALTH_LOG(guid) "SELECT count(1) FROM health_log_%s;", guid
-void sql_health_alarm_log_count(RRDHOST *host) {
-    sqlite3_stmt *res = NULL;
-    int rc;
-    char command[MAX_HEALTH_SQL_SIZE + 1];
-
-    if (unlikely(!db_meta)) {
-        if (default_rrd_memory_mode == RRD_MEMORY_MODE_DBENGINE)
-            error_report("Database has not been initialized");
-        return;
-    }
-
-    char uuid_str[GUID_LEN + 1];
-    uuid_unparse_lower(host->host_uuid, uuid_str);
-    uuid_str[8] = '_';
-    uuid_str[13] = '_';
-    uuid_str[18] = '_';
-    uuid_str[23] = '_';
-
-    snprintfz(command, MAX_HEALTH_SQL_SIZE, SQL_COUNT_HEALTH_LOG(uuid_str));
-
-    rc = sqlite3_prepare_v2(db_meta, command, -1, &res, 0);
-    if (unlikely(rc != SQLITE_OK)) {
-        error_report("Failed to prepare statement to count health log entries from db");
-        return;
-    }
-    rc = sqlite3_step(res);
-
-    host->health_log_entries_written = sqlite3_column_int(res, 0);
-    
-    rc = sqlite3_finalize(res);
-    if (unlikely(rc != SQLITE_OK))
-        error_report("Failed to finalize the prepared statement to count health log entries from db");
-}
-
-/* Health related SQL queries
-   Load from the health log table
-*/
-#define SQL_LOAD_HEALTH_LOG(guid,limit) "SELECT hostname, unique_id, alarm_id, alarm_event_id, config_hash_id, updated_by_id, updates_id, when_key, duration, non_clear_duration, flags, exec_run_timestamp, delay_up_to_timestamp, name, chart, family, exec, recipient, source, units, info, exec_code, new_status, old_status, delay, new_value, old_value, last_repeat, class, component, type FROM (SELECT hostname, unique_id, alarm_id, alarm_event_id, config_hash_id, updated_by_id, updates_id, when_key, duration, non_clear_duration, flags, exec_run_timestamp, delay_up_to_timestamp, name, chart, family, exec, recipient, source, units, info, exec_code, new_status, old_status, delay, new_value, old_value, last_repeat, class, component, type FROM health_log_%s order by unique_id desc limit %d) order by unique_id asc;", guid, limit
-void sql_health_alarm_log_load(RRDHOST *host) {
-    sqlite3_stmt *res = NULL;
-    int rc;
-    char command[MAX_HEALTH_SQL_SIZE + 1];
-
-    host->health_log_entries_written = 0;
-
-    if (unlikely(!db_meta)) {
-        if (default_rrd_memory_mode == RRD_MEMORY_MODE_DBENGINE)
-            error_report("HEALTH [%s]: Database has not been initialized", host->hostname);
-        return;
-    }
-
-    netdata_rwlock_rdlock(&host->health_log.alarm_log_rwlock);
-
-    char uuid_str[GUID_LEN + 1];
-    uuid_unparse_lower(host->host_uuid, uuid_str);
-    uuid_str[8] = '_';
-    uuid_str[13] = '_';
-    uuid_str[18] = '_';
-    uuid_str[23] = '_';
-
-    snprintfz(command, MAX_HEALTH_SQL_SIZE, SQL_LOAD_HEALTH_LOG(uuid_str, host->health_log.max));
-
-    rc = sqlite3_prepare_v2(db_meta, command, -1, &res, 0);
-    if (unlikely(rc != SQLITE_OK)) {
-        error_report("HEALTH [%s]: Failed to prepare sql statement to load health log.", host->hostname);
-        return;
-    }
-
-    while (sqlite3_step(res) == SQLITE_ROW) {
-        errno = 0;
-        ssize_t errored = 0;
-
-        ALARM_ENTRY *ae = NULL;
-
-        // check that we have valid ids
-        uint32_t unique_id = sqlite3_column_int(res, 1);
-        if(!unique_id) {
-            error_report("HEALTH [%s]: Got invalid unique id. Ignoring it.", host->hostname);
-            errored++;
-            continue;
-        }
-
-        uint32_t alarm_id = sqlite3_column_int(res, 2);
-        if(!alarm_id) {
-            error_report("HEALTH [%s]: Got invalid alarm id. Ignoring it.", host->hostname);
-            errored++;
-            continue;
-        }
-
-        // Check if we got last_repeat field
-        time_t last_repeat = 0;
-        char* alarm_name = strdupz((char *) sqlite3_column_text(res, 14));
-        last_repeat = (time_t)sqlite3_column_int(res, 27);
-
-        RRDCALC *rc = alarm_max_last_repeat(host, alarm_name,simple_hash(alarm_name));
-        if (!rc) {
-            for(rc = host->alarms; rc ; rc = rc->next) {
-                RRDCALC *rdcmp  = (RRDCALC *) avl_insert_lock(&(host)->alarms_idx_name, (avl_t *)rc);
-                if(rdcmp != rc) {
-                    error("Cannot insert the alarm index ID using log %s", rc->name);
-                }
-            }
-
-            rc = alarm_max_last_repeat(host, alarm_name,simple_hash(alarm_name));
-        }
-
-        if(unlikely(rc)) {
-            if (rrdcalc_isrepeating(rc)) {
-                rc->last_repeat = last_repeat;
-                // We iterate through repeating alarm entries only to
-                // find the latest last_repeat timestamp. Otherwise,
-                // there is no need to keep them in memory.
-                continue;
-            }
-        }
-
-        freez(alarm_name);
-    
-        // check for a possible host mismatch
-        if(strcmp((char *) sqlite3_column_text(res, 13), host->hostname)) {
-            error("HEALTH [%s]: Unique id %u provides an alarm for host '%s' but this is named '%s'. Ignoring it.", host->hostname, unique_id, (char *) sqlite3_column_text(res, 13), host->hostname);
-            errored++;
-            continue;
-        }
-
-        ae = callocz(1, sizeof(ALARM_ENTRY));
-
-        ae->unique_id = unique_id;
-        
-        if (!is_valid_alarm_id(host, (const char *) sqlite3_column_text(res, 14), (const char *) sqlite3_column_text(res, 13), alarm_id))
-            alarm_id = rrdcalc_get_unique_id(host, (const char *) sqlite3_column_text(res, 14), (const char *) sqlite3_column_text(res, 13), NULL);
-        ae->alarm_id = alarm_id;
-
-        ae->alarm_event_id = sqlite3_column_int(res, 3);
-        ae->updated_by_id = sqlite3_column_int(res, 5);
-        ae->updates_id = sqlite3_column_int(res, 6);
-
-        ae->when = sqlite3_column_int(res, 7);
-        ae->duration = sqlite3_column_int(res, 8);
-        ae->non_clear_duration = sqlite3_column_int(res, 9);
-
-        ae->flags = sqlite3_column_int(res, 10);
-        ae->flags |= HEALTH_ENTRY_FLAG_SAVED;
-
-        ae->exec_run_timestamp = sqlite3_column_int(res, 11);
-        ae->delay_up_to_timestamp = sqlite3_column_int(res, 12);
-
-        ae->name = strdupz((char *) sqlite3_column_text(res, 13));
-        ae->hash_name = simple_hash(ae->name);
-
-        ae->chart = strdupz((char *) sqlite3_column_text(res, 14));
-        ae->hash_chart = simple_hash(ae->chart);
-
-        ae->family = strdupz((char *) sqlite3_column_text(res, 15));
-
-        if (sqlite3_column_type(res, 16) != SQLITE_NULL)
-            ae->exec = strdupz((char *) sqlite3_column_text(res, 16));
-        else
-            ae->exec = NULL;
-
-        if (sqlite3_column_type(res, 17) != SQLITE_NULL)
-            ae->recipient = strdupz((char *) sqlite3_column_text(res, 17));
-        else
-            ae->recipient = NULL;
-
-        if (sqlite3_column_type(res, 18) != SQLITE_NULL)
-            ae->source = strdupz((char *) sqlite3_column_text(res, 18));
-        else
-            ae->source = NULL;
-
-        if (sqlite3_column_type(res, 19) != SQLITE_NULL)
-            ae->units = strdupz((char *) sqlite3_column_text(res, 19));
-        else
-            ae->units = NULL;
-
-        if (sqlite3_column_type(res, 20) != SQLITE_NULL)
-            ae->info = strdupz((char *) sqlite3_column_text(res, 20));
-        else
-            ae->info = NULL;
-
-        ae->exec_code   = sqlite3_column_int(res, 21);
-        ae->new_status  = sqlite3_column_int(res, 22);
-        ae->old_status  = sqlite3_column_int(res, 23);
-        ae->delay       = sqlite3_column_int(res, 24);
-
-        ae->new_value   = sqlite3_column_double(res, 25);
-        ae->old_value   = sqlite3_column_double(res, 26);
-
-        ae->last_repeat = last_repeat;
-
-        if (sqlite3_column_type(res, 28) != SQLITE_NULL)
-            ae->classification = strdupz((char *) sqlite3_column_text(res, 28));
-        else
-            ae->classification = NULL;
-
-        if (sqlite3_column_type(res, 29) != SQLITE_NULL)
-            ae->component = strdupz((char *) sqlite3_column_text(res, 29));
-        else
-            ae->component = NULL;
-
-        if (sqlite3_column_type(res, 30) != SQLITE_NULL)
-            ae->type = strdupz((char *) sqlite3_column_text(res, 30));
-        else
-            ae->type = NULL;
-
-        char value_string[100 + 1];
-        freez(ae->old_value_string);
-        freez(ae->new_value_string);
-        ae->old_value_string = strdupz(format_value_and_unit(value_string, 100, ae->old_value, ae->units, -1));
-        ae->new_value_string = strdupz(format_value_and_unit(value_string, 100, ae->new_value, ae->units, -1));
-
-        ae->next = host->health_log.alarms;
-        host->health_log.alarms = ae;
-
-        if(unlikely(ae->unique_id > host->health_max_unique_id))
-            host->health_max_unique_id = ae->unique_id;
-
-        if(unlikely(ae->alarm_id >= host->health_max_alarm_id))
-            host->health_max_alarm_id = ae->alarm_id;
-    }
-
-    netdata_rwlock_unlock(&host->health_log.alarm_log_rwlock);
-    
-    if(!host->health_max_unique_id) host->health_max_unique_id = (uint32_t)now_realtime_sec();
-    if(!host->health_max_alarm_id)  host->health_max_alarm_id  = (uint32_t)now_realtime_sec();
-
-    host->health_log.next_log_id = host->health_max_unique_id + 1;
-    if (unlikely(!host->health_log.next_alarm_id || host->health_log.next_alarm_id <= host->health_max_alarm_id))
-        host->health_log.next_alarm_id = host->health_max_alarm_id + 1;
-
-    //debug(D_HEALTH, "HEALTH [%s]: loaded file '%s' with %zd new alarm entries, updated %zd alarms, errors %zd entries, duplicate %zd", host->hostname, filename, loaded, updated, errored, duplicate);
-        
-    rc = sqlite3_finalize(res);
-    if (unlikely(rc != SQLITE_OK))
-        error_report("Failed to finalize the health log read statement");
-
-    sql_health_alarm_log_count(host);
-}
->>>>>>> 58a85ea0
+}