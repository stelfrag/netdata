// SPDX-License-Identifier: GPL-3.0-or-later

#include "plugins_d.h"

char *plugin_directories[PLUGINSD_MAX_DIRECTORIES] = { NULL };
struct plugind *pluginsd_root = NULL;

//extern RRDSET  *__netdata_stream_st;


static inline int pluginsd_space(char c) {
    switch(c) {
    case ' ':
    case '\t':
    case '\r':
    case '\n':
    case '=':
        return 1;

    default:
        return 0;
    }
}

inline int config_isspace(char c) {
    switch(c) {
        case ' ':
        case '\t':
        case '\r':
        case '\n':
        case ',':
            return 1;

        default:
            return 0;
    }
}

// split a text into words, respecting quotes
static inline int quoted_strings_splitter(char *str, char **words, int max_words, int (*custom_isspace)(char)) {
    char *s = str, quote = 0;
    int i = 0, j;

    // skip all white space
    while(unlikely(custom_isspace(*s))) s++;

    // check for quote
    if(unlikely(*s == '\'' || *s == '"')) {
        quote = *s; // remember the quote
        s++;        // skip the quote
    }

    // store the first word
    words[i++] = s;

    // while we have something
    while(likely(*s)) {
        // if it is escape
        if(unlikely(*s == '\\' && s[1])) {
            s += 2;
            continue;
        }

        // if it is quote
        else if(unlikely(*s == quote)) {
            quote = 0;
            *s = ' ';
            continue;
        }

        // if it is a space
        else if(unlikely(quote == 0 && custom_isspace(*s))) {

            // terminate the word
            *s++ = '\0';

            // skip all white space
            while(likely(custom_isspace(*s))) s++;

            // check for quote
            if(unlikely(*s == '\'' || *s == '"')) {
                quote = *s; // remember the quote
                s++;        // skip the quote
            }

            // if we reached the end, stop
            if(unlikely(!*s)) break;

            // store the next word
            if(likely(i < max_words)) words[i++] = s;
            else break;
        }

        // anything else
        else s++;
    }

    // terminate the words
    j = i;
    while(likely(j < max_words)) words[j++] = NULL;

    return i;
}

inline int pluginsd_initialize_plugin_directories() {
    char plugins_dirs[(FILENAME_MAX * 2) + 1];
    static char *plugins_dir_list = NULL;

    // Get the configuration entry
    if(likely(!plugins_dir_list)) {
        snprintfz(plugins_dirs, FILENAME_MAX * 2, "\"%s\" \"%s/custom-plugins.d\"", PLUGINS_DIR, CONFIG_DIR);
        plugins_dir_list = strdupz(config_get(CONFIG_SECTION_GLOBAL, "plugins directory",  plugins_dirs));
    }

    // Parse it and store it to plugin directories
    return quoted_strings_splitter(plugins_dir_list, plugin_directories, PLUGINSD_MAX_DIRECTORIES, config_isspace);
}

inline int pluginsd_split_words(char *str, char **words, int max_words) {
    return quoted_strings_splitter(str, words, max_words, pluginsd_space);
}

#ifdef ENABLE_HTTPS
/**
 * Update Buffer
 *
 * Update the temporary buffer used to parse data received from slave
 *
 * @param output is a pointer to the vector where I will store the data
 * @param ssl is the connection pointer with the server
 *
 * @return it returns the total of bytes read on success and a negative number otherwise
 */
int pluginsd_update_buffer(char *output, SSL *ssl) {
    ERR_clear_error();
    int bytesleft = SSL_read(ssl, output, PLUGINSD_LINE_MAX_SSL_READ);
    if(bytesleft <= 0) {
        int sslerrno = SSL_get_error(ssl, bytesleft);
        switch(sslerrno) {
            case SSL_ERROR_WANT_READ:
            case SSL_ERROR_WANT_WRITE:
            {
                break;
            }
            default:
            {
                u_long err;
                char buf[256];
                int counter = 0;
                while ((err = ERR_get_error()) != 0) {
                    ERR_error_string_n(err, buf, sizeof(buf));
                    info("%d SSL Handshake error (%s) on socket %d ", counter++, ERR_error_string((long)SSL_get_error(ssl, bytesleft), NULL), SSL_get_fd(ssl));
                }
            }

        }
    } else {
        output[bytesleft] = '\0';
    }

    return bytesleft;
}

/**
 *  Get from Buffer
 *
 *  Get data to process from buffer
 *
 * @param output is the output vector that will be used to parse the string.
 * @param bytesread the amount of bytes read in the previous iteration.
 * @param input the input vector where there are data to process
 * @param ssl a pointer to the connection with the server
 * @param src the first address of the input, because sometime will be necessary to restart the addr with it.
 *
 * @return It returns a pointer for the next iteration on success and NULL otherwise.
 */
char * pluginsd_get_from_buffer(char *output, int *bytesread, char *input, SSL *ssl, char *src) {
    int copying = 1;
    char *endbuffer;
    size_t length;
    while(copying) {
        if(*bytesread > 0) {
            endbuffer = strchr(input, '\n');
            if(endbuffer) {
                copying = 0;
                endbuffer++; //Advance due the fact I wanna copy '\n'
                length = endbuffer - input;
                *bytesread -= length;

                memcpy(output, input, length);
                output += length;
                *output = '\0';
                input += length;
            }else {
                length = strlen(input);
                memcpy(output, input, length);
                output += length;
                input = src;

                *bytesread = pluginsd_update_buffer(input, ssl);
                if(*bytesread <= 0) {
                    input = NULL;
                    copying = 0;
                }
            }
        }else {
            //reduce sample of bytes read, print the length
            *bytesread = pluginsd_update_buffer(input, ssl);
            if(*bytesread <= 0) {
                input = NULL;
                copying = 0;
            }
        }
    }

    return input;
}
#endif

inline size_t pluginsd_process(RRDHOST *host, struct plugind *cd, FILE *fp, int trust_durations) {
    int enabled = cd->enabled;

    if(!fp || !enabled) {
        cd->enabled = 0;
        return 0;
    }

    size_t count = 0;
				size_t total_bytes = 0;

    char line[PLUGINSD_LINE_MAX + 1];

    char *words[PLUGINSD_MAX_WORDS] = { NULL };
    uint32_t BEGIN_HASH = simple_hash(PLUGINSD_KEYWORD_BEGIN);
    uint32_t END_HASH = simple_hash(PLUGINSD_KEYWORD_END);
    uint32_t FLUSH_HASH = simple_hash(PLUGINSD_KEYWORD_FLUSH);
    uint32_t CHART_HASH = simple_hash(PLUGINSD_KEYWORD_CHART);
    uint32_t DIMENSION_HASH = simple_hash(PLUGINSD_KEYWORD_DIMENSION);
    uint32_t DISABLE_HASH = simple_hash(PLUGINSD_KEYWORD_DISABLE);
    uint32_t VARIABLE_HASH = simple_hash(PLUGINSD_KEYWORD_VARIABLE);

    RRDSET *st = NULL;
    uint32_t hash;
				unsigned int stream_stats_enabled = 1;

    errno = 0;
    clearerr(fp);

    if(unlikely(fileno(fp) == -1)) {
        error("file descriptor given is not a valid stream");
        goto cleanup;
    }

<<<<<<< HEAD
				RRDSET  *__netdata_stream_st = NULL;

				if (stream_stats_enabled && host != localhost) {
        __netdata_stream_st = rrdset_create_localhost(
                                "netdata"
                                , host->hostname 
                                , host->hostname
                                , "streams"
                                , NULL
                                , "NetData Client Stream"
                                , "RAM (MB)"
                                , "netdata"
                                , "stats"
                                , 130000
                                , localhost->rrd_update_every
                                , RRDSET_TYPE_LINE
                        );
    }

    if (__netdata_stream_st && host != localhost && stream_stats_enabled) {
								RRDDIM *slave_mem = rrddim_find(__netdata_stream_st, host->hostname);
        if (!slave_mem) {
												rrddim_add(__netdata_stream_st, host->hostname,  NULL, 1, 1024 * 1024, RRD_ALGORITHM_ABSOLUTE);
            info("adding dimension %s on streams", host->hostname);
        }
    }

=======
#ifdef ENABLE_HTTPS
    int bytesleft = 0;
    char tmpbuffer[PLUGINSD_LINE_MAX];
    char *readfrom;
#endif
>>>>>>> e3babcb3
    while(!ferror(fp)) {
        if(unlikely(netdata_exit)) break;

        char *r;
#ifdef ENABLE_HTTPS
        int normalread = 1;
        if(netdata_srv_ctx) {
            if(host->ssl.conn && !host->ssl.flags) {
                if(!bytesleft) {
                    r = line;
                    readfrom = tmpbuffer;
                    bytesleft = pluginsd_update_buffer(readfrom, host->ssl.conn);
                    if(bytesleft <= 0) {
                        break;
                    }
                }

                readfrom =  pluginsd_get_from_buffer(line, &bytesleft, readfrom, host->ssl.conn, tmpbuffer);
                if(!readfrom) {
                    r = NULL;
                }

                normalread = 0;
            }
        }

        if(normalread) {
            r = fgets(line, PLUGINSD_LINE_MAX, fp);
        }
#else
        r = fgets(line, PLUGINSD_LINE_MAX, fp);
#endif
        if(unlikely(!r)) {
            if(feof(fp))
                error("read failed: end of file");
            else if(ferror(fp))
                error("read failed: input error");
            else
                error("read failed: unknown error");
            break;
        }

        if(unlikely(netdata_exit)) break;

        line[PLUGINSD_LINE_MAX] = '\0';

        int w = pluginsd_split_words(line, words, PLUGINSD_MAX_WORDS);
        char *s = words[0];
        if(unlikely(!s || !*s || !w)) {
            continue;
        }

        // debug(D_PLUGINSD, "PLUGINSD: words 0='%s' 1='%s' 2='%s' 3='%s' 4='%s' 5='%s' 6='%s' 7='%s' 8='%s' 9='%s'", words[0], words[1], words[2], words[3], words[4], words[5], words[6], words[7], words[8], words[9]);

        if(likely(!simple_hash_strcmp(s, "SET", &hash))) {
            char *dimension = words[1];
            char *value = words[2];

            if(unlikely(!dimension || !*dimension)) {
                error("requested a SET on chart '%s' of host '%s', without a dimension. Disabling it.", st->id, host->hostname);
                enabled = 0;
                break;
            }

            if(unlikely(!value || !*value)) value = NULL;

            if(unlikely(!st)) {
                error("requested a SET on dimension %s with value %s on host '%s', without a BEGIN. Disabling it.", dimension, value?value:"<nothing>", host->hostname);
                enabled = 0;
                break;
            }

            if(unlikely(rrdset_flag_check(st, RRDSET_FLAG_DEBUG)))
                debug(D_PLUGINSD, "is setting dimension %s/%s to %s", st->id, dimension, value?value:"<nothing>");

            if(value) {
                RRDDIM *rd = rrddim_find(st, dimension);
                if(unlikely(!rd)) {
                    error("requested a SET to dimension with id '%s' on stats '%s' (%s) on host '%s', which does not exist. Disabling it.", dimension, st->name, st->id, st->rrdhost->hostname);
                    enabled = 0;
                    break;
                }
                else
                    rrddim_set_by_pointer(st, rd, strtoll(value, NULL, 0));                                
            }
        }
        else if(likely(hash == BEGIN_HASH && !strcmp(s, PLUGINSD_KEYWORD_BEGIN))) {
            char *id = words[1];
            char *microseconds_txt = words[2];

            if(unlikely(!id)) {
                error("requested a BEGIN without a chart id for host '%s'. Disabling it.", host->hostname);
                enabled = 0;
                break;
            }

            st = rrdset_find(host, id);
            if(unlikely(!st)) {
                error("requested a BEGIN on chart '%s', which does not exist on host '%s'. Disabling it.", id, host->hostname);
                enabled = 0;
                break;
            }

            if(likely(st->counter_done)) {
                usec_t microseconds = 0;
                if(microseconds_txt && *microseconds_txt) microseconds = str2ull(microseconds_txt);

                if(likely(microseconds)) {
                    if(trust_durations)
                        rrdset_next_usec_unfiltered(st, microseconds);
                    else
                        rrdset_next_usec(st, microseconds);
                }
                else rrdset_next(st);
            }

												//info("Total bytes = %ld, reseting", total_bytes);
												
												//total_bytes = 0;

												if (__netdata_stream_st)
																rrdset_next(__netdata_stream_st);
        }
        else if(likely(hash == END_HASH && !strcmp(s, PLUGINSD_KEYWORD_END))) {
            if(unlikely(!st)) {
                error("requested an END, without a BEGIN on host '%s'. Disabling it.", host->hostname);
                enabled = 0;
                break;
            }

            if(unlikely(rrdset_flag_check(st, RRDSET_FLAG_DEBUG)))
                debug(D_PLUGINSD, "requested an END on chart %s", st->id);

												if (__netdata_stream_st && host != localhost) {
																RRDDIM *rd_exists = rrddim_find(__netdata_stream_st, host->hostname);
																if (rd_exists) {
																								//char name[RRDVAR_MAX_LENGTH + 1];
																								//snprintfz(name, RRDVAR_MAX_LENGTH, "%s.memory", host->hostname);

																								//RRDSETVAR *rs = rrdsetvar_custom_chart_variable_create(__netdata_stream_st, name);
																								//if (rs)  
																												//rrddim_set(__netdata_stream_st, host->hostname, (collected_number) *(calculated_number *) rs->value);
																								rrddim_set(__netdata_stream_st, host->hostname, (collected_number) total_bytes);
																}
                rrdset_next(__netdata_stream_st);
                rrdset_done(__netdata_stream_st);
            }

            rrdset_done(st);
            st = NULL;

            count++;
        }
        else if(likely(hash == CHART_HASH && !strcmp(s, PLUGINSD_KEYWORD_CHART))) {
            st = NULL;

            char *type           = words[1];
            char *name           = words[2];
            char *title          = words[3];
            char *units          = words[4];
            char *family         = words[5];
            char *context        = words[6];
            char *chart          = words[7];
            char *priority_s     = words[8];
            char *update_every_s = words[9];
            char *options        = words[10];
            char *plugin         = words[11];
            char *module         = words[12];

            // parse the id from type
            char *id = NULL;
            if(likely(type && (id = strchr(type, '.')))) {
                *id = '\0';
                id++;
            }

            // make sure we have the required variables
            if(unlikely(!type || !*type || !id || !*id)) {
                error("requested a CHART, without a type.id, on host '%s'. Disabling it.", host->hostname);
                enabled = 0;
                break;
            }

            // parse the name, and make sure it does not include 'type.'
            if(unlikely(name && *name)) {
                // when data are coming from slaves
                // name will be type.name
                // so we have to remove 'type.' from name too
                size_t len = strlen(type);
                if(strncmp(type, name, len) == 0 && name[len] == '.')
                    name = &name[len + 1];

                // if the name is the same with the id,
                // or is just 'NULL', clear it.
                if(unlikely(strcmp(name, id) == 0 || strcasecmp(name, "NULL") == 0 || strcasecmp(name, "(NULL)") == 0))
                    name = NULL;
            }

            int priority = 1000;
            if(likely(priority_s && *priority_s)) priority = str2i(priority_s);

            int update_every = cd->update_every;
            if(likely(update_every_s && *update_every_s)) update_every = str2i(update_every_s);
            if(unlikely(!update_every)) update_every = cd->update_every;

            RRDSET_TYPE chart_type = RRDSET_TYPE_LINE;
            if(unlikely(chart)) chart_type = rrdset_type_id(chart);

            if(unlikely(name && !*name)) name = NULL;
            if(unlikely(family && !*family)) family = NULL;
            if(unlikely(context && !*context)) context = NULL;
            if(unlikely(!title)) title = "";
            if(unlikely(!units)) units = "unknown";

            debug(D_PLUGINSD, "creating chart type='%s', id='%s', name='%s', family='%s', context='%s', chart='%s', priority=%d, update_every=%d"
                  , type, id
                  , name?name:""
                  , family?family:""
                  , context?context:""
                  , rrdset_type_name(chart_type)
                  , priority
                  , update_every
            );

												//char fullid[RRD_ID_LENGTH_MAX + 1];
												//snprintfz(fullid, RRD_ID_LENGTH_MAX, "%s.%s", type, id);
												//RRDSET		*exists_st = rrdset_find(host, fullid);
           
            st = rrdset_create(
                    host
                    , type
                    , id
                    , name
                    , family
                    , context
                    , title
                    , units
                    , (plugin && *plugin)?plugin:cd->filename
                    , module
                    , priority
                    , update_every
                    , chart_type
            );

												total_bytes += st->memsize;

            /*{                
                if (__netdata_stream_st && host != localhost && !exists_st) {
																				RRDDIM *rd_exists = rrddim_find(__netdata_stream_st, host->hostname);
																				if (rd_exists) {
																												char name[RRDVAR_MAX_LENGTH + 1];
																												snprintfz(name, RRDVAR_MAX_LENGTH, "%s.memory", host->hostname);
																												//calculated_number v = (calculated_number) st->memsize;
																												RRDSETVAR *rs = rrdsetvar_custom_chart_variable_create(__netdata_stream_st, name);
																												if (rs) {
																																				//rrdsetvar_custom_chart_variable_set(rs, v);
																																				rrdsetvar_custom_chart_variable_set(rs, (calculated_number) *((calculated_number *) rs->value) + (calculated_number) st->memsize);
																																				info("Updated variable %s with value %Lf for dimension %s %s", name, 
																																				(calculated_number) *((calculated_number *) rs->value) + (calculated_number) st->memsize, 
																																				st->id, id);
																												}
																												else {                          
																																error("cannot find/create variable '%s' for incoming stream on host '%s'", name, host->hostname);    
																												}
																				}
                }
            }*/


            if(options && *options) {
                if(strstr(options, "obsolete"))
                    rrdset_is_obsolete(st);
                else
                    rrdset_isnot_obsolete(st);

                if(strstr(options, "detail"))
                    rrdset_flag_set(st, RRDSET_FLAG_DETAIL);
                else
                    rrdset_flag_clear(st, RRDSET_FLAG_DETAIL);

                if(strstr(options, "hidden"))
                    rrdset_flag_set(st, RRDSET_FLAG_HIDDEN);
                else
                    rrdset_flag_clear(st, RRDSET_FLAG_HIDDEN);

                if(strstr(options, "store_first"))
                    rrdset_flag_set(st, RRDSET_FLAG_STORE_FIRST);
                else
                    rrdset_flag_clear(st, RRDSET_FLAG_STORE_FIRST);
            }
            else {
                rrdset_isnot_obsolete(st);
                rrdset_flag_clear(st, RRDSET_FLAG_DETAIL);
                rrdset_flag_clear(st, RRDSET_FLAG_STORE_FIRST);
            }
        }
        else if(likely(hash == DIMENSION_HASH && !strcmp(s, PLUGINSD_KEYWORD_DIMENSION))) {
            char *id = words[1];
            char *name = words[2];
            char *algorithm = words[3];
            char *multiplier_s = words[4];
            char *divisor_s = words[5];
            char *options = words[6];

            if(unlikely(!id || !*id)) {
                error("requested a DIMENSION, without an id, host '%s' and chart '%s'. Disabling it.", host->hostname, st?st->id:"UNSET");
                enabled = 0;
                break;
            }

            if(unlikely(!st)) {
                error("requested a DIMENSION, without a CHART, on host '%s'. Disabling it.", host->hostname);
                enabled = 0;
                break;
            }

            long multiplier = 1;
            if(multiplier_s && *multiplier_s) multiplier = strtol(multiplier_s, NULL, 0);
            if(unlikely(!multiplier)) multiplier = 1;

            long divisor = 1;
            if(likely(divisor_s && *divisor_s)) divisor = strtol(divisor_s, NULL, 0);
            if(unlikely(!divisor)) divisor = 1;

            if(unlikely(!algorithm || !*algorithm)) algorithm = "absolute";

            if(unlikely(rrdset_flag_check(st, RRDSET_FLAG_DEBUG)))
                debug(D_PLUGINSD, "creating dimension in chart %s, id='%s', name='%s', algorithm='%s', multiplier=%ld, divisor=%ld, hidden='%s'"
                      , st->id
                      , id
                      , name?name:""
                      , rrd_algorithm_name(rrd_algorithm_id(algorithm))
                      , multiplier
                      , divisor
                      , options?options:""
                );
												
												//RRDDIM *rd_exists = rrddim_find(st, id);
            RRDDIM *rd = rrddim_add(st, id, name, multiplier, divisor, rrd_algorithm_id(algorithm));

												total_bytes += rd->memsize;

            // calculate memory
            /*if (__netdata_stream_st && host != localhost && !rd_exists) {
                    char name[RRDVAR_MAX_LENGTH + 1];
                    snprintfz(name, RRDVAR_MAX_LENGTH, "%s.memory", host->hostname);
                    RRDSETVAR *rs = rrdsetvar_custom_chart_variable_create(__netdata_stream_st, name);
                    if (rs) {
                        rrdsetvar_custom_chart_variable_set(rs, (calculated_number) *((calculated_number *) rs->value) + (calculated_number) rd->memsize);
                        //info("Updated variable %s with value %Lf for dimension %s %s", name, 
																								//				(calculated_number) *((calculated_number *) rs->value) + (calculated_number) rd->memsize, 
																								//				st->id, id);
                    }
                    else {
                        error("cannot find/create variable '%s' for incoming stream on host '%s'", name, host->hostname);
                    }
            }*/

            rrddim_flag_clear(rd, RRDDIM_FLAG_HIDDEN);
            rrddim_flag_clear(rd, RRDDIM_FLAG_DONT_DETECT_RESETS_OR_OVERFLOWS);
            if(options && *options) {
                if(strstr(options, "obsolete") != NULL)
                    rrddim_is_obsolete(st, rd);
                else
                    rrddim_isnot_obsolete(st, rd);
                if(strstr(options, "hidden") != NULL) rrddim_flag_set(rd, RRDDIM_FLAG_HIDDEN);
                if(strstr(options, "noreset") != NULL) rrddim_flag_set(rd, RRDDIM_FLAG_DONT_DETECT_RESETS_OR_OVERFLOWS);
                if(strstr(options, "nooverflow") != NULL) rrddim_flag_set(rd, RRDDIM_FLAG_DONT_DETECT_RESETS_OR_OVERFLOWS);
            }
            else {
                rrddim_isnot_obsolete(st, rd);
            }
        }
        else if(likely(hash == VARIABLE_HASH && !strcmp(s, PLUGINSD_KEYWORD_VARIABLE))) {
            char *name = words[1];
            char *value = words[2];
            int global = (st)?0:1;

            if(name && *name) {
                if((strcmp(name, "GLOBAL") == 0 || strcmp(name, "HOST") == 0)) {
                    global = 1;
                    name = words[2];
                    value  = words[3];
                }
                else if((strcmp(name, "LOCAL") == 0 || strcmp(name, "CHART") == 0)) {
                    global = 0;
                    name = words[2];
                    value  = words[3];
                }
            }

            if(unlikely(!name || !*name)) {
                error("requested a VARIABLE on host '%s', without a variable name. Disabling it.", host->hostname);
                enabled = 0;
                break;
            }

            if(unlikely(!value || !*value))
                value = NULL;

            if(value) {
                char *endptr = NULL;
                calculated_number v = (calculated_number)str2ld(value, &endptr);

                if(unlikely(endptr && *endptr)) {
                    if(endptr == value)
                        error("the value '%s' of VARIABLE '%s' on host '%s' cannot be parsed as a number", value, name, host->hostname);
                    else
                        error("the value '%s' of VARIABLE '%s' on host '%s' has leftovers: '%s'", value, name, host->hostname, endptr);
                }

                if(global) {
                    RRDVAR *rv = rrdvar_custom_host_variable_create(host, name);
                    if (rv) rrdvar_custom_host_variable_set(host, rv, v);
                    else error("cannot find/create HOST VARIABLE '%s' on host '%s'", name, host->hostname);
                }
                else if(st) {
                    RRDSETVAR *rs = rrdsetvar_custom_chart_variable_create(st, name);
                    if (rs) rrdsetvar_custom_chart_variable_set(rs, v);
                    else error("cannot find/create CHART VARIABLE '%s' on host '%s', chart '%s'", name, host->hostname, st->id);
                }
                else
                    error("cannot find/create CHART VARIABLE '%s' on host '%s' without a chart", name, host->hostname);
            }
            else
                error("cannot set %s VARIABLE '%s' on host '%s' to an empty value", (global)?"HOST":"CHART", name, host->hostname);
        }
        else if(likely(hash == FLUSH_HASH && !strcmp(s, PLUGINSD_KEYWORD_FLUSH))) {
            debug(D_PLUGINSD, "requested a FLUSH");
            st = NULL;
        }
        else if(unlikely(hash == DISABLE_HASH && !strcmp(s, PLUGINSD_KEYWORD_DISABLE))) {
            info("called DISABLE. Disabling it.");
            enabled = 0;
            break;
        }
        else {
            error("sent command '%s' which is not known by netdata, for host '%s'. Disabling it.", s, host->hostname);
            enabled = 0;
            break;
        }
    }

cleanup:
    cd->enabled = enabled;

				if (host != localhost) {
								if (__netdata_stream_st) {
																RRDDIM *rd_exists = rrddim_find(__netdata_stream_st, host->hostname);
																if (rd_exists) {
																				rrddim_hide(__netdata_stream_st, host->hostname);
																				rrddim_is_obsolete(__netdata_stream_st, rd_exists);
																				rrddim_free(__netdata_stream_st, rd_exists);
																}
																rrdset_flag_set(__netdata_stream_st, RRDSET_FLAG_HIDDEN);
																rrdset_is_obsolete(__netdata_stream_st);
								}
				}

    if(likely(count)) {
        cd->successful_collections += count;
        cd->serial_failures = 0;
    }
    else
        cd->serial_failures++;

    return count;
}

static void pluginsd_worker_thread_cleanup(void *arg) {
    struct plugind *cd = (struct plugind *)arg;

    if(cd->enabled && !cd->obsolete) {
        cd->obsolete = 1;

        info("data collection thread exiting");

        if (cd->pid) {
            siginfo_t info;
            info("killing child process pid %d", cd->pid);
            if (killpid(cd->pid, SIGTERM) != -1) {
                info("waiting for child process pid %d to exit...", cd->pid);
                waitid(P_PID, (id_t) cd->pid, &info, WEXITED);
            }
            cd->pid = 0;
        }
    }
}

#define SERIAL_FAILURES_THRESHOLD 10
static void pluginsd_worker_thread_handle_success(struct plugind *cd) {
    if (likely(cd->successful_collections)) {
        sleep((unsigned int) cd->update_every);
        return;
    }

    if(likely(cd->serial_failures <= SERIAL_FAILURES_THRESHOLD)) {
        info("'%s' (pid %d) does not generate useful output but it reports success (exits with 0). %s.",
            cd->fullfilename, cd->pid,
            cd->enabled ?
                "Waiting a bit before starting it again." :
                "Will not start it again - it is now disabled.");
        sleep((unsigned int) (cd->update_every * 10));
        return;
    }

    if (cd->serial_failures > SERIAL_FAILURES_THRESHOLD) {
        error("'%s' (pid %d) does not generate useful output, although it reports success (exits with 0)."
            "We have tried to collect something %zu times - unsuccessfully. Disabling it.",
            cd->fullfilename, cd->pid, cd->serial_failures);
        cd->enabled = 0;
        return;
    }

    return;
}

static void pluginsd_worker_thread_handle_error(struct plugind *cd, int worker_ret_code) {
    if (worker_ret_code == -1) {
        info("'%s' (pid %d) was killed with SIGTERM. Disabling it.", cd->fullfilename, cd->pid);
        cd->enabled = 0;
        return;
    }

    if (!cd->successful_collections) {
        error("'%s' (pid %d) exited with error code %d and haven't collected any data. Disabling it.",
            cd->fullfilename, cd->pid, worker_ret_code);
        cd->enabled = 0;
        return;
    }

    if (cd->serial_failures <= SERIAL_FAILURES_THRESHOLD) {
        error("'%s' (pid %d) exited with error code %d, but has given useful output in the past (%zu times). %s",
            cd->fullfilename, cd->pid, worker_ret_code, cd->successful_collections,
            cd->enabled ?
                "Waiting a bit before starting it again." :
                "Will not start it again - it is disabled.");
        sleep((unsigned int) (cd->update_every * 10));
        return;
    }

    if (cd->serial_failures > SERIAL_FAILURES_THRESHOLD) {
        error("'%s' (pid %d) exited with error code %d, but has given useful output in the past (%zu times)."
            "We tried to restart it %zu times, but it failed to generate data. Disabling it.",
            cd->fullfilename, cd->pid, worker_ret_code, cd->successful_collections, cd->serial_failures);
        cd->enabled = 0;
        return;
    }

    return;
}
#undef SERIAL_FAILURES_THRESHOLD

void *pluginsd_worker_thread(void *arg) {
    netdata_thread_cleanup_push(pluginsd_worker_thread_cleanup, arg);

    struct plugind *cd = (struct plugind *)arg;

    cd->obsolete = 0;
    size_t count = 0;

    while(!netdata_exit) {
        FILE *fp = mypopen(cd->cmd, &cd->pid);
        if(unlikely(!fp)) {
            error("Cannot popen(\"%s\", \"r\").", cd->cmd);
            break;
        }

        info("connected to '%s' running on pid %d", cd->fullfilename, cd->pid);
        count = pluginsd_process(localhost, cd, fp, 0);
        error("'%s' (pid %d) disconnected after %zu successful data collections (ENDs).", cd->fullfilename, cd->pid, count);
        killpid(cd->pid, SIGTERM);

        int worker_ret_code = mypclose(fp, cd->pid);

        if (likely(worker_ret_code == 0))
            pluginsd_worker_thread_handle_success(cd);
        else
            pluginsd_worker_thread_handle_error(cd, worker_ret_code);

        cd->pid = 0;
        if(unlikely(!cd->enabled)) break;
    }

    netdata_thread_cleanup_pop(1);
    return NULL;
}

static void pluginsd_main_cleanup(void *data) {
    struct netdata_static_thread *static_thread = (struct netdata_static_thread *)data;
    static_thread->enabled = NETDATA_MAIN_THREAD_EXITING;
    info("cleaning up...");

    struct plugind *cd;
    for (cd = pluginsd_root; cd; cd = cd->next) {
        if (cd->enabled && !cd->obsolete) {
            info("stopping plugin thread: %s", cd->id);
            netdata_thread_cancel(cd->thread);
        }
    }

    info("cleanup completed.");
    static_thread->enabled = NETDATA_MAIN_THREAD_EXITED;
}

void *pluginsd_main(void *ptr) {
    netdata_thread_cleanup_push(pluginsd_main_cleanup, ptr);

    int automatic_run = config_get_boolean(CONFIG_SECTION_PLUGINS, "enable running new plugins", 1);
    int scan_frequency = (int) config_get_number(CONFIG_SECTION_PLUGINS, "check for new plugins every", 60);
    if(scan_frequency < 1) scan_frequency = 1;

    // store the errno for each plugins directory
    // so that we don't log broken directories on each loop
    int directory_errors[PLUGINSD_MAX_DIRECTORIES] =  { 0 };

    while(!netdata_exit) {
        int idx;
        const char *directory_name;

        for( idx = 0; idx < PLUGINSD_MAX_DIRECTORIES && (directory_name = plugin_directories[idx]) ; idx++ ) {
            if(unlikely(netdata_exit)) break;

            errno = 0;
            DIR *dir = opendir(directory_name);
            if(unlikely(!dir)) {
                if(directory_errors[idx] != errno) {
                    directory_errors[idx] = errno;
                    error("cannot open plugins directory '%s'", directory_name);
                }
                continue;
            }

            struct dirent *file = NULL;
            while(likely((file = readdir(dir)))) {
                if(unlikely(netdata_exit)) break;

                debug(D_PLUGINSD, "examining file '%s'", file->d_name);

                if(unlikely(strcmp(file->d_name, ".") == 0 || strcmp(file->d_name, "..") == 0)) continue;

                int len = (int) strlen(file->d_name);
                if(unlikely(len <= (int)PLUGINSD_FILE_SUFFIX_LEN)) continue;
                if(unlikely(strcmp(PLUGINSD_FILE_SUFFIX, &file->d_name[len - (int)PLUGINSD_FILE_SUFFIX_LEN]) != 0)) {
                    debug(D_PLUGINSD, "file '%s' does not end in '%s'", file->d_name, PLUGINSD_FILE_SUFFIX);
                    continue;
                }

                char pluginname[CONFIG_MAX_NAME + 1];
                snprintfz(pluginname, CONFIG_MAX_NAME, "%.*s", (int)(len - PLUGINSD_FILE_SUFFIX_LEN), file->d_name);
                int enabled = config_get_boolean(CONFIG_SECTION_PLUGINS, pluginname, automatic_run);

                if(unlikely(!enabled)) {
                    debug(D_PLUGINSD, "plugin '%s' is not enabled", file->d_name);
                    continue;
                }

                // check if it runs already
                struct plugind *cd;
                for(cd = pluginsd_root ; cd ; cd = cd->next)
                    if(unlikely(strcmp(cd->filename, file->d_name) == 0)) break;

                if(likely(cd && !cd->obsolete)) {
                    debug(D_PLUGINSD, "plugin '%s' is already running", cd->filename);
                    continue;
                }

                // it is not running
                // allocate a new one, or use the obsolete one
                if(unlikely(!cd)) {
                    cd = callocz(sizeof(struct plugind), 1);

                    snprintfz(cd->id, CONFIG_MAX_NAME, "plugin:%s", pluginname);

                    strncpyz(cd->filename, file->d_name, FILENAME_MAX);
                    snprintfz(cd->fullfilename, FILENAME_MAX, "%s/%s", directory_name, cd->filename);

                    cd->enabled = enabled;
                    cd->update_every = (int) config_get_number(cd->id, "update every", localhost->rrd_update_every);
                    cd->started_t = now_realtime_sec();

                    char *def = "";
                    snprintfz(cd->cmd, PLUGINSD_CMD_MAX, "exec %s %d %s", cd->fullfilename, cd->update_every, config_get(cd->id, "command options", def));

                    // link it
                    if(likely(pluginsd_root)) cd->next = pluginsd_root;
                    pluginsd_root = cd;

                    // it is not currently running
                    cd->obsolete = 1;

                    if(cd->enabled) {
                        char tag[NETDATA_THREAD_TAG_MAX + 1];
                        snprintfz(tag, NETDATA_THREAD_TAG_MAX, "PLUGINSD[%s]", pluginname);
                        // spawn a new thread for it
                        netdata_thread_create(&cd->thread, tag, NETDATA_THREAD_OPTION_DEFAULT, pluginsd_worker_thread, cd);
                    }
                }
            }

            closedir(dir);
        }

        sleep((unsigned int) scan_frequency);
    }

    netdata_thread_cleanup_pop(1);
    return NULL;
}<|MERGE_RESOLUTION|>--- conflicted
+++ resolved
@@ -251,7 +251,6 @@
         goto cleanup;
     }
 
-<<<<<<< HEAD
 				RRDSET  *__netdata_stream_st = NULL;
 
 				if (stream_stats_enabled && host != localhost) {
@@ -279,13 +278,11 @@
         }
     }
 
-=======
 #ifdef ENABLE_HTTPS
     int bytesleft = 0;
     char tmpbuffer[PLUGINSD_LINE_MAX];
     char *readfrom;
 #endif
->>>>>>> e3babcb3
     while(!ferror(fp)) {
         if(unlikely(netdata_exit)) break;
 
